"""
LightRay class and member functions.



"""

#-----------------------------------------------------------------------------
# Copyright (c) 2013-2017, yt Development Team.
# Copyright (c) 2017, Trident Development Team.
#
# Distributed under the terms of the Modified BSD License.
#
# The full license is in the file LICENSE, distributed with this software.
#-----------------------------------------------------------------------------

import numpy as np

from yt_astro_analysis.cosmological_observation.cosmology_splice import \
    CosmologySplice
from yt.convenience import \
    load
from yt.frontends.ytdata.utilities import \
    save_as_dataset
from yt.units.yt_array import \
    YTArray
from yt.utilities.cosmology import \
    Cosmology
from yt.utilities.logger import \
    ytLogger as mylog
from yt.utilities.parallel_tools.parallel_analysis_interface import \
    parallel_objects, \
    parallel_root_only
from yt.utilities.physical_constants import speed_of_light_cgs
from yt.data_objects.static_output import Dataset

class LightRay(CosmologySplice):
    """
    A 1D object representing the path of a light ray passing through a
    simulation.  LightRays can be either simple, where they pass through a
    single dataset, or compound, where they pass through consecutive
    datasets from the same cosmological simulation.  One can sample any of
    the fields intersected by the LightRay object as it passed through
    the dataset(s).

    For compound rays, the LightRay stacks together multiple datasets in a time
    series in order to approximate a LightRay's path through a volume
    and redshift interval larger than a single simulation data output.
    The outcome is something akin to a synthetic QSO line of sight.

    Once the LightRay object is set up, use LightRay.make_light_ray to
    begin making rays.  Different randomizations can be created with a
    single object by providing different random seeds to make_light_ray.

    **Parameters**

    :parameter_filename: string or :class:`~yt.data_objects.static_output.Dataset`

        For simple rays, one may pass either a loaded dataset object or
        the filename of a dataset.
        For compound rays, one must pass the filename of the simulation
        parameter file.

    :simulation_type: optional, string

        This refers to the simulation frontend type.  Do not use for simple
        rays.
        Default: None

    :near_redshift: optional, float

        The near (lowest) redshift for a light ray containing multiple
        datasets.  Do not use for simple rays.
        Default: None

    :far_redshift: optional, float

        The far (highest) redshift for a light ray containing multiple
        datasets.  Do not use for simple rays.
        Default: None

    :use_minimum_datasets: optional, bool

        If True, the minimum number of datasets is used to connect the
        initial and final redshift.  If false, the light ray solution
        will contain as many entries as possible within the redshift
        interval.  Do not use for simple rays.
        Default: True.

    :max_box_fraction: optional, float

        In terms of the size of the domain, the maximum length a light
        ray segment can be in order to span the redshift interval from
        one dataset to another.  If using a zoom-in simulation, this
        parameter can be set to the length of the high resolution
        region so as to limit ray segments to that size.  If the
        high resolution region is not cubical, the smallest side
        should be used.
        Default: 1.0 (the size of the box)

    :deltaz_min: optional, float

        Specifies the minimum :math:`\Delta z` between consecutive
        datasets in the returned list.  Do not use for simple rays.
        Default: 0.0.

    :minimum_coherent_box_fraction: optional, float

        Use to specify the minimum length of a ray, in terms of the
        size of the domain, before the trajectory is re-randomized.
        Set to 0 to have ray trajectory randomized for every dataset.
        Set to np.inf (infinity) to use a single trajectory for the
        entire ray.
        Default: 0.

    :time_data: optional, bool

        Whether or not to include time outputs when gathering
        datasets for time series.  Do not use for simple rays.
        Default: True.

    :redshift_data: optional, bool

        Whether or not to include redshift outputs when gathering
        datasets for time series.  Do not use for simple rays.
        Default: True.

    :find_outputs: optional, bool

        Whether or not to search for datasets in the current
        directory.  Do not use for simple rays.
        Default: False.

    :load_kwargs: optional, dict

        If you are passing a filename of a dataset to LightRay rather than an
        already loaded dataset, then you can optionally provide this dictionary
        as keywords when the dataset is loaded by yt with the "load" function.
        Necessary for use with certain frontends.  E.g.
        Tipsy using "bounding_box"
        Gadget using "unit_base", etc.
        Default : None
    """
    def __init__(self, parameter_filename, simulation_type=None,
                 near_redshift=None, far_redshift=None,
                 use_minimum_datasets=True, max_box_fraction=1.0,
                 deltaz_min=0.0, minimum_coherent_box_fraction=0.0,
                 time_data=True, redshift_data=True,
                 find_outputs=False, load_kwargs=None):

        if near_redshift is not None and far_redshift is not None and \
          near_redshift >= far_redshift:
            raise RuntimeError(
                "near_redshift must be less than far_redshift.")

        self.near_redshift = near_redshift
        self.far_redshift = far_redshift
        self.use_minimum_datasets = use_minimum_datasets
        self.deltaz_min = deltaz_min
        self.minimum_coherent_box_fraction = minimum_coherent_box_fraction
        self.parameter_filename = parameter_filename
        if load_kwargs is None:
            self.load_kwargs = {}
        else:
            self.load_kwargs = load_kwargs
        self.light_ray_solution = []
        self._data = {}

        # The options here are:
        # 1) User passed us a dataset: use it to make a simple ray
        # 2) User passed us a dataset filename: use it to make a simple ray
        # 3) User passed us a simulation filename: use it to make a compound ray

        # Make a light ray from a single, given dataset: #1, #2
        if simulation_type is None:
            self.simulation_type = simulation_type
            if isinstance(self.parameter_filename, Dataset):
                self.ds = self.parameter_filename
                self.parameter_filename = self.ds.basename
            elif isinstance(self.parameter_filename, str):
                self.ds = load(self.parameter_filename, **self.load_kwargs)
            if self.ds.cosmological_simulation:
                redshift = self.ds.current_redshift
                self.cosmology = Cosmology(
                    hubble_constant=self.ds.hubble_constant,
                    omega_matter=self.ds.omega_matter,
                    omega_lambda=self.ds.omega_lambda)
            else:
                redshift = 0.
            self.light_ray_solution.append({"filename": self.parameter_filename,
                                            "redshift": redshift})

        # Make a light ray from a simulation time-series. #3
        else:
            self.ds = None
            assert isinstance(self.parameter_filename, str)
            # Get list of datasets for light ray solution.
            CosmologySplice.__init__(self, self.parameter_filename, simulation_type,
                                     find_outputs=find_outputs)
            self.light_ray_solution = \
              self.create_cosmology_splice(
                  self.near_redshift, self.far_redshift,
                  minimal=self.use_minimum_datasets,
                  max_box_fraction=max_box_fraction,
                  deltaz_min=self.deltaz_min,
                  time_data=time_data,
                  redshift_data=redshift_data)

    def _calculate_light_ray_solution(self, seed=None,
                                      left_edge=None, right_edge=None,
                                      min_level=None, periodic=True,
                                      start_position=None, end_position=None,
                                      trajectory=None, filename=None):
        "Create list of datasets to be added together to make the light ray."

        # Calculate dataset sizes, and get random dataset axes and centers.
        my_random = np.random.RandomState(seed)

        # If using only one dataset, set start and stop manually.
        if start_position is not None:
            if self.near_redshift is not None or self.far_redshift is not None:
                raise RuntimeError("LightRay Error: cannot specify both " + \
                                   "start_position and a redshift range.")
            if not ((end_position is None) ^ (trajectory is None)):
                raise RuntimeError("LightRay Error: must specify either end_position " + \
                                   "or trajectory, but not both.")
            self.light_ray_solution[0]['start'] = start_position
            if end_position is not None:
                self.light_ray_solution[0]['end'] = end_position
            else:
                # assume trajectory given as r, theta, phi
                if len(trajectory) != 3:
                    raise RuntimeError("LightRay Error: trajectory must have length 3.")
                r, theta, phi = trajectory
                self.light_ray_solution[0]['end'] = self.light_ray_solution[0]['start'] + \
                  r * np.array([np.cos(phi) * np.sin(theta),
                                np.sin(phi) * np.sin(theta),
                                np.cos(theta)])
            self.light_ray_solution[0]['traversal_box_fraction'] = \
              vector_length(self.light_ray_solution[0]['start'],
                            self.light_ray_solution[0]['end'])

        # the normal way (random start positions and trajectories for each dataset)
        else:

            # For box coherence, keep track of effective depth travelled.
            box_fraction_used = 0.0

            for q in range(len(self.light_ray_solution)):
                if (q == len(self.light_ray_solution) - 1):
                    z_next = self.near_redshift
                else:
                    z_next = self.light_ray_solution[q+1]['redshift']

                # Calculate fraction of box required for a depth of delta z
                self.light_ray_solution[q]['traversal_box_fraction'] = \
                    self.cosmology.comoving_radial_distance(z_next, \
                        self.light_ray_solution[q]['redshift']).in_units("Mpccm / h") / \
                        self.simulation.box_size

                # Get dataset axis and center.
                # If using box coherence, only get start point and vector if
                # enough of the box has been used.
                if (q == 0) or (box_fraction_used >=
                                self.minimum_coherent_box_fraction):
                    if periodic:
                        self.light_ray_solution[q]['start'] = left_edge + \
                          (right_edge - left_edge) * my_random.random_sample(3)
                        theta = np.pi * my_random.random_sample()
                        phi = 2 * np.pi * my_random.random_sample()
                        box_fraction_used = 0.0
                    else:
                        ds = load(self.light_ray_solution[q]["filename"])
                        ray_length = \
                          ds.quan(self.light_ray_solution[q]['traversal_box_fraction'],
                                  "unitary")
                        self.light_ray_solution[q]['start'], \
                          self.light_ray_solution[q]['end'] = \
                          non_periodic_ray(ds, left_edge, right_edge, ray_length,
                                           my_random=my_random, min_level=min_level)
                        del ds
                else:
                    # Use end point of previous segment, adjusted for periodicity,
                    # and the same trajectory.
                    self.light_ray_solution[q]['start'] = \
                      periodic_adjust(self.light_ray_solution[q-1]['end'][:],
                                      left=left_edge, right=right_edge)

                if "end" not in self.light_ray_solution[q]:
                    self.light_ray_solution[q]['end'] = \
                      self.light_ray_solution[q]['start'] + \
                        self.light_ray_solution[q]['traversal_box_fraction'] * \
                        self.simulation.box_size * \
                        np.array([np.cos(phi) * np.sin(theta),
                                  np.sin(phi) * np.sin(theta),
                                  np.cos(theta)])
                box_fraction_used += \
                  self.light_ray_solution[q]['traversal_box_fraction']

        if filename is not None:
            self._write_light_ray_solution(filename,
                extra_info={'parameter_filename':self.parameter_filename,
                            'random_seed':seed,
                            'far_redshift':self.far_redshift,
                            'near_redshift':self.near_redshift})

    def make_light_ray(self, seed=None, periodic=True,
                       left_edge=None, right_edge=None, min_level=None,
                       start_position=None, end_position=None,
                       trajectory=None,
                       fields=None, setup_function=None,
                       solution_filename=None, data_filename=None,
                       get_los_velocity=None, use_peculiar_velocity=True,
                       redshift=None, field_parameters=None, njobs=-1):
        """
        Actually generate the LightRay by traversing the desired dataset.

        A light ray consists of a list of field values for cells
        intersected by the ray and the path length of the ray through
        those cells. Light ray data must be written out to an hdf5 file.

        **Parameters**

        :seed: optional, int

            Seed for the random number generator.
            Default: None.

        :periodic: optional, bool

            If True, ray trajectories will make use of periodic
            boundaries.  If False, ray trajectories will not be
            periodic.
            Default : True.

        :left_edge: optional, iterable of floats or YTArray

            The left corner of the region in which rays are to be
            generated.  If None, the left edge will be that of the
            domain.  If specified without units, it is assumed to
            be in code units.
            Default: None.

        :right_edge: optional, iterable of floats or YTArray

            The right corner of the region in which rays are to be
            generated.  If None, the right edge will be that of the
            domain.  If specified without units, it is assumed to
            be in code units.
            Default: None.

        :min_level: optional, int

            The minimum refinement level of the spatial region in which
            the ray passes.  This can be used with zoom-in simulations
            where the high resolution region does not keep a constant
            geometry.
            Default: None.

        :start_position: optional, iterable of floats or YTArray.

            Used only if creating a light ray from a single dataset.
            The coordinates of the starting position of the ray.
            If specified without units, it is assumed to be in code units.
            Default: None.

        :end_position: optional, iterable of floats or YTArray.

            Used only if creating a light ray from a single dataset.
            The coordinates of the ending position of the ray.
            If specified without units, it is assumed to be in code units.
            Default: None.

        :trajectory: optional, list of floats

            Used only if creating a light ray from a single dataset.
            The (r, theta, phi) direction of the light ray.  Use either
            end_position or trajectory, not both.
            Default: None.

        :fields: optional, list

            A list of fields for which to get data.
            Default: None.

        :setup_function: optional, callable, accepts a ds

            This function will be called on each dataset that is loaded
            to create the light ray.  For, example, this can be used to
            add new derived fields.
            Default: None.

        :solution_filename: optional, string

            Path to a text file where the trajectories of each
            subray is written out.
            Default: None.

        :data_filename: optional, string

            Path to output file for ray data.
            Default: None.

        :use_peculiar_velocity: optional, bool

            If True, the peculiar velocity along the ray will be sampled for
            calculating the effective redshift combining the cosmological
            redshift and the doppler redshift.
            Default: True.

        :redshift: optional, float

            Used with light rays made from single datasets to specify a
            starting redshift for the ray.  If not used, the starting
            redshift will be 0 for a non-cosmological dataset and
            the dataset redshift for a cosmological dataset.
            Default: None.

        :njobs: optional, int

            The number of parallel jobs over which the segments will
            be split.  Choose -1 for one processor per segment.
            Default: -1.

        **Examples**

        Make a light ray from multiple datasets:

        >>> import yt
        >>> from trident import LightRay
        >>> my_ray = LightRay("enzo_tiny_cosmology/32Mpc_32.enzo", "Enzo",
        ...                   0., 0.1, time_data=False)
        ...
        >>> my_ray.make_light_ray(seed=12345,
        ...                       solution_filename="solution.txt",
        ...                       data_filename="my_ray.h5",
        ...                       fields=["temperature", "density"],
        ...                       use_peculiar_velocity=True)

        Make a light ray from a single dataset:

        >>> import yt
        >>> from trident import LightRay
        >>> my_ray = LightRay("IsolatedGalaxy/galaxy0030/galaxy0030")
        ...
        >>> my_ray.make_light_ray(start_position=[0., 0., 0.],
        ...                       end_position=[1., 1., 1.],
        ...                       solution_filename="solution.txt",
        ...                       data_filename="my_ray.h5",
        ...                       fields=["temperature", "density"],
        ...                       use_peculiar_velocity=True)

        """
        if self.simulation_type is None:
            domain = self.ds
        else:
            domain = self.simulation

        assumed_units = "code_length"
        if left_edge is None:
            left_edge = domain.domain_left_edge
        elif not hasattr(left_edge, 'units'):
            left_edge = domain.arr(left_edge, assumed_units)
        left_edge.convert_to_units('unitary')

        if right_edge is None:
            right_edge = domain.domain_right_edge
        elif not hasattr(right_edge, 'units'):
            right_edge = domain.arr(right_edge, assumed_units)
        right_edge.convert_to_units('unitary')

        if start_position is not None:
            if hasattr(start_position, 'units'):
                start_position = start_position
            else:
                start_position = self.ds.arr(start_position, assumed_units)
            start_position.convert_to_units('unitary')

        if end_position is not None:
            if hasattr(end_position, 'units'):
                end_position = end_position
            else:
                end_position = self.ds.arr(end_position, assumed_units)
            end_position.convert_to_units('unitary')

        if get_los_velocity is not None:
            use_peculiar_velocity = get_los_velocity
            mylog.warn("'get_los_velocity' kwarg is deprecated. " + \
                       "Use 'use_peculiar_velocity' instead.")

        # Calculate solution.
        self._calculate_light_ray_solution(seed=seed,
                                           left_edge=left_edge,
                                           right_edge=right_edge,
                                           min_level=min_level, periodic=periodic,
                                           start_position=start_position,
                                           end_position=end_position,
                                           trajectory=trajectory,
                                           filename=solution_filename)

        if field_parameters is None:
            field_parameters = {}

        # Initialize data structures.
        self._data = {}
        # temperature field is automatically added to fields
        if fields is None: fields = []
        if (('gas', 'temperature') not in fields) and \
           ('temperature' not in fields):
           fields.append(('gas', 'temperature'))
        data_fields = fields[:]
        all_fields = fields[:]
<<<<<<< HEAD
        all_fields.extend(['dl', 'dredshift', 'redshift'])
        all_fields.extend(['x', 'y', 'z'])
        data_fields.extend(['x', 'y', 'z'])
=======
        all_fields.extend(['l', 'dl', 'redshift'])
        all_fields.extend(['x', 'y', 'z', 'dx', 'dy', 'dz'])
        data_fields.extend(['x', 'y', 'z', 'dx', 'dy', 'dz'])
>>>>>>> 7b780680
        if use_peculiar_velocity:
            all_fields.extend(['velocity_x', 'velocity_y', 'velocity_z',
                               'velocity_los', 'redshift_eff',
                               'redshift_dopp'])
            data_fields.extend(['velocity_x', 'velocity_y', 'velocity_z'])

        all_ray_storage = {}
        for my_storage, my_segment in parallel_objects(self.light_ray_solution,
                                                       storage=all_ray_storage,
                                                       njobs=njobs):

            # In case of simple rays, use the already loaded dataset: self.ds,
            # otherwise, load dataset for segment.
            if self.ds is None:
                ds = load(my_segment['filename'], **self.load_kwargs)
            else:
                ds = self.ds

            if redshift is not None:
                if ds.cosmological_simulation and redshift != ds.current_redshift:
                    mylog.warn("Generating light ray with different redshift than " +
                               "the dataset itself.")
                my_segment["redshift"] = redshift

            if setup_function is not None:
                setup_function(ds)

            if not ds.cosmological_simulation:
                next_redshift = my_segment["redshift"]
            elif self.near_redshift == self.far_redshift:
                if isinstance(my_segment["traversal_box_fraction"], YTArray) and \
                  not my_segment["traversal_box_fraction"].units.is_dimensionless:
                    segment_length = \
                      my_segment["traversal_box_fraction"].in_units("Mpccm / h")
                else:
                    segment_length = my_segment["traversal_box_fraction"] * \
                      ds.domain_width[0].in_units("Mpccm / h")
                next_redshift = my_segment["redshift"] - \
                  self._deltaz_forward(my_segment["redshift"],
                                       segment_length)
            elif my_segment.get("next", None) is None:
                next_redshift = self.near_redshift
            else:
                next_redshift = my_segment['next']['redshift']

            # Make sure start, end, left, right
            # are using the dataset's unit system.
            my_start = ds.arr(my_segment['start'])
            my_end   = ds.arr(my_segment['end'])
            my_left  = ds.arr(left_edge)
            my_right = ds.arr(right_edge)
            mylog.info("Getting segment at z = %s: %s to %s." %
                       (my_segment['redshift'], my_start, my_end))

            # Break periodic ray into non-periodic segments.
            sub_segments = periodic_ray(my_start, my_end,
                                        left=my_left, right=my_right)

            # Prepare data structure for subsegment.
            sub_data = {}
            # Put supplementary data that we want communicated across
            # processors in here.
            sub_data['extra_data'] = {}
            sub_data['extra_data']['segment_redshift'] = \
              my_segment['redshift']
            sub_data['extra_data']['unique_identifier'] = \
              ds.unique_identifier
            for field in all_fields:
                sub_data[field] = []

            # Get data for all subsegments in segment.
            for sub_segment in sub_segments:
                mylog.info("Getting subsegment: %s to %s." %
                           (list(sub_segment[0]), list(sub_segment[1])))
                sub_ray = ds.ray(sub_segment[0], sub_segment[1])
                for key, val in field_parameters.items():
                    sub_ray.set_field_parameter(key, val)
                asort = np.argsort(sub_ray["t"])
                sub_data['l'].extend(sub_ray['t'][asort] *
                                     vector_length(sub_ray.start_point,
                                                   sub_ray.end_point))
                sub_data['dl'].extend(sub_ray['dts'][asort] *
                                      vector_length(sub_ray.start_point,
                                                    sub_ray.end_point))

                for field in data_fields:
                    sub_data[field].extend(sub_ray[field][asort])

                if use_peculiar_velocity:
                    line_of_sight = sub_segment[0] - sub_segment[1]
                    line_of_sight /= ((line_of_sight**2).sum())**0.5
                    sub_vel = ds.arr([sub_ray['velocity_x'],
                                      sub_ray['velocity_y'],
                                      sub_ray['velocity_z']])
                    # Line of sight velocity = vel_los
                    sub_vel_los = (np.rollaxis(sub_vel, 1) * \
                                   line_of_sight).sum(axis=1)
                    sub_data['velocity_los'].extend(sub_vel_los[asort])

                    # doppler redshift:
                    # See https://en.wikipedia.org/wiki/Redshift and
                    # Peebles eqns: 5.48, 5.49

                    # 1 + redshift_dopp = (1 + v*cos(theta)/c) /
                    # sqrt(1 - v**2/c**2)

                    # where v is the peculiar velocity (ie physical velocity
                    # without the hubble flow, but no hubble flow in sim, so
                    # just the physical velocity).

                    # the bulk of the doppler redshift is from line of sight
                    # motion, but there is a small amount from time dilation
                    # of transverse motion, hence the inclusion of theta (the
                    # angle between line of sight and the velocity).
                    # theta is the angle between the ray vector (i.e. line of
                    # sight) and the velocity vectors: a dot b = ab cos(theta)

                    sub_vel_mag = sub_ray['velocity_magnitude']
                    cos_theta = line_of_sight.dot(sub_vel) / sub_vel_mag
                    # Protect against stituations where velocity mag is exactly
                    # zero, in which case zero / zero = NaN.
                    cos_theta = np.nan_to_num(cos_theta)
                    redshift_dopp = \
                        (1 + sub_vel_mag * cos_theta / speed_of_light_cgs) / \
                         np.sqrt(1 - sub_vel_mag**2 / speed_of_light_cgs**2) - 1
                    sub_data['redshift_dopp'].extend(redshift_dopp[asort])
                    del sub_vel, sub_vel_los, sub_vel_mag, cos_theta, \
                        redshift_dopp

                sub_ray.clear_data()
                del sub_ray, asort

            for key in sub_data:
                if key == "extra_data":
                    continue
                sub_data[key] = ds.arr(sub_data[key]).in_cgs()

            # Get redshift for each lixel.  Assume linear relation between l
            # and z.  so z = z_start - (l * (z_range / l_range))
            sub_data['redshift'] = my_segment['redshift'] - \
              (sub_data['l'] * \
              (my_segment['redshift'] - next_redshift) / \
              vector_length(my_start, my_end).in_cgs())

            # When using the peculiar velocity, create effective redshift
            # (redshift_eff) field combining cosmological redshift and
            # doppler redshift.

            # then to add cosmological redshift and doppler redshifts, follow
            # eqn 3.75 in Peacock's Cosmological Physics:
            # 1 + z_eff = (1 + z_cosmo) * (1 + z_doppler)

            if use_peculiar_velocity:
               sub_data['redshift_eff'] = ((1 + sub_data['redshift_dopp']) * \
                                            (1 + sub_data['redshift'])) - 1

            # Remove empty lixels.
            sub_dl_nonzero = sub_data['dl'].nonzero()
            for field in all_fields:
                sub_data[field] = sub_data[field][sub_dl_nonzero]
            del sub_dl_nonzero

            # Add to storage.
            my_storage.result = sub_data

            del ds

        # Reconstruct ray data from parallel_objects storage.
        all_data = [my_data for my_data in all_ray_storage.values()]
        # This is now a list of segments where each one is a dictionary
        # with all the fields.
        all_data.sort(key=lambda a:a['extra_data']['segment_redshift'],
                      reverse=True)

        # Gather segment data to add to the light ray solution.
        for segment_data, my_segment in \
          zip(all_data, self.light_ray_solution):
            my_segment["unique_identifier"] = \
              segment_data["extra_data"]["unique_identifier"]

        # Flatten the list into a single dictionary containing fields
        # for the whole ray.
        all_data = _flatten_dict_list(
            all_data, exceptions=['extra_data'])

        self._data = all_data

        if data_filename is not None:
            self._write_light_ray(data_filename, all_data)
            ray_ds = load(data_filename)
            return ray_ds
        else:
            return None

    def __getitem__(self, field):
        return self._data[field]

    @parallel_root_only
    def _write_light_ray(self, filename, data):
        """
        _write_light_ray(filename, data)

        Write light ray data to hdf5 file.
        """

        extra_attrs = {"data_type": "yt_light_ray"}
        if self.simulation_type is None:
            ds = self.ds
        else:
            ds = {}
            ds["periodicity"] = (True, True, True)
            ds["current_redshift"] = self.near_redshift
            for attr in ["dimensionality", "cosmological_simulation",
                         "domain_left_edge", "domain_right_edge",
                         "length_unit", "time_unit"]:
                ds[attr] = getattr(self.simulation, attr)
            if self.simulation.cosmological_simulation:
                for attr in ["omega_lambda", "omega_matter",
                             "hubble_constant"]:
                    ds[attr] = getattr(self.cosmology, attr)
            ds["current_time"] = \
              self.cosmology.t_from_z(ds["current_redshift"])
            if isinstance(ds["hubble_constant"], YTArray):
                ds["hubble_constant"] = \
                  ds["hubble_constant"].to("100*km/(Mpc*s)").d
            extra_attrs["unit_registry_json"] = \
              self.simulation.unit_registry.to_json()

        # save the light ray solution
        if len(self.light_ray_solution) > 0:
            for key in self.light_ray_solution[0]:
                if key in ["next", "previous", "index"]:
                    continue
                lrsa = [sol[key] for sol in self.light_ray_solution]
                if isinstance(lrsa[-1], YTArray):
                    to_arr = YTArray
                else:
                    to_arr = np.array
                arr = to_arr(lrsa)
                # If we somehow create an object array, convert it to a string
                # to avoid errors later
                if arr.dtype == 'O':
                    arr = arr.astype(str)
                extra_attrs["light_ray_solution_%s" % key] = arr

        field_types = dict([(field, "grid") for field in data.keys()])

        # Only return LightRay elements with non-zero density
        if 'temperature' in data: f = 'temperature'
        if ('gas', 'temperature') in data: f = ('gas', 'temperature')
        if 'temperature' in data or ('gas', 'temperature') in data:
            mask = data[f] > 0
            if not np.any(mask):
                raise RuntimeError(
                    "No zones along light ray with nonzero %s. "
                    "Please modify your light ray trajectory." % (f,))
            for key in data.keys():
                data[key] = data[key][mask]
        save_as_dataset(ds, filename, data, field_types=field_types,
                        extra_attrs=extra_attrs)

    @parallel_root_only
    def _write_light_ray_solution(self, filename, extra_info=None):
        """
        _write_light_ray_solution(filename, extra_info=None)

        Write light ray solution to a file.
        """

        mylog.info("Writing light ray solution to %s." % filename)
        f = open(filename, 'w')
        if extra_info is not None:
            for par, val in extra_info.items():
                f.write("%s = %s\n" % (par, val))
        f.write("\nSegment Redshift dl/box    Start x       y             " + \
                "z             End x         y             z            Dataset\n")
        for q, my_segment in enumerate(self.light_ray_solution):
            f.write("%04d    %.6f %.6f % .10f % .10f % .10f % .10f % .10f % .10f %s\n" % \
                    (q, my_segment['redshift'], my_segment['traversal_box_fraction'],
                     my_segment['start'][0], my_segment['start'][1], my_segment['start'][2],
                     my_segment['end'][0], my_segment['end'][1], my_segment['end'][2],
                     my_segment['filename']))
        f.close()

def _flatten_dict_list(data, exceptions=None):
    """
    _flatten_dict_list(data, exceptions=None)

    Flatten the list of dicts into one dict.
    """

    if exceptions is None: exceptions = []
    new_data = {}
    for datum in data:
        for field in [field for field in datum.keys()
                      if field not in exceptions]:
            if field not in new_data:
                new_data[field] = []
            new_data[field].extend(datum[field])
    for field in new_data:
        new_data[field] = YTArray(new_data[field])
    return new_data

def vector_length(start, end):
    """
    vector_length(start, end)

    Calculate vector length.
    """

    return np.sqrt(np.power((end - start), 2).sum())

def periodic_adjust(p, left=None, right=None):
    """
    Return the point p adjusted for periodic boundaries.

    """
    if isinstance(p, YTArray):
        p.convert_to_units("unitary")
    if left is None:
        left = np.zeros_like(p)
    if right is None:
        right = np.ones_like(p)

    w = right - left
    p -= left
    return np.mod(p, w)

def periodic_distance(coord1, coord2):
    """
    periodic_distance(coord1, coord2)

    Calculate length of shortest vector between to points in periodic domain.
    """
    dif = coord1 - coord2

    dim = np.ones(coord1.shape,dtype=int)

    def periodic_bind(num):
        pos = np.abs(num % dim)
        neg = np.abs(num % -dim)
        return np.min([pos,neg],axis=0)

    dif = periodic_bind(dif)
    return np.sqrt((dif * dif).sum(axis=-1))

def periodic_ray(start, end, left=None, right=None):
    """
    periodic_ray(start, end, left=None, right=None)

    Break up periodic ray into non-periodic segments.
    Accepts start and end points of periodic ray as YTArrays.
    Accepts optional left and right edges of periodic volume as YTArrays.
    Returns a list of lists of coordinates, where each element of the
    top-most list is a 2-list of start coords and end coords of the
    non-periodic ray:

    [[[x0start,y0start,z0start], [x0end, y0end, z0end]],
     [[x1start,y1start,z1start], [x1end, y1end, z1end]],
     ...,]

    """

    if left is None:
        left = np.zeros(start.shape)
    if right is None:
        right = np.ones(start.shape)
    dim = right - left

    vector = end - start
    wall = np.zeros_like(start)
    close = np.zeros(start.shape, dtype=object)

    left_bound = vector < 0
    right_bound = vector > 0
    no_bound = vector == 0.0
    bound = vector != 0.0

    wall[left_bound] = left[left_bound]
    close[left_bound] = np.max
    wall[right_bound] = right[right_bound]
    close[right_bound] = np.min
    wall[no_bound] = np.inf
    close[no_bound] = np.min

    segments = []
    this_start = start.copy()
    this_end = end.copy()
    t = 0.0
    tolerance = 1e-6
    while t < 1.0 - tolerance:
        hit_left = (this_start <= left) & (vector < 0)
        if (hit_left).any():
            this_start[hit_left] += dim[hit_left]
            this_end[hit_left] += dim[hit_left]
        hit_right = (this_start >= right) & (vector > 0)
        if (hit_right).any():
            this_start[hit_right] -= dim[hit_right]
            this_end[hit_right] -= dim[hit_right]

        nearest = vector.unit_array * \
          np.array([close[q]([this_end[q], wall[q]]) \
                    for q in range(start.size)])
        dt = ((nearest - this_start) / vector)[bound].min()
        now = this_start + vector * dt
        close_enough = np.abs(now - nearest) / np.abs(vector.max()) < 1e-10
        now[close_enough] = nearest[close_enough]
        segments.append([this_start.copy(), now.copy()])
        this_start = now.copy()
        t += dt

    return segments

def non_periodic_ray(ds, left_edge, right_edge, ray_length, max_iter=5000,
                     min_level=None, my_random=None):

    max_length = vector_length(left_edge, right_edge)
    if ray_length > max_length:
        raise RuntimeError(
            ("The maximum segment length in the region %s to %s is %s, " +
             "but the ray length requested is %s.  Decrease ray length.") %
             (left_edge, right_edge, max_length, ray_length))

    if my_random is None:
        my_random = np.random.RandomState()
    i = 0
    while True:
        start = my_random.random_sample(3) * \
          (right_edge - left_edge) + left_edge
        theta = np.pi * my_random.random_sample()
        phi = 2 * np.pi * my_random.random_sample()
        end = start + ray_length * \
          np.array([np.cos(phi) * np.sin(theta),
                    np.sin(phi) * np.sin(theta),
                    np.cos(theta)])
        i += 1
        test_ray = ds.ray(start, end)
        if (end >= left_edge).all() and (end <= right_edge).all() and \
          (min_level is None or min_level <= 0 or
           (test_ray["grid_level"] >= min_level).all()):
            mylog.info("Found ray after %d attempts." % i)
            del test_ray
            return start, end
        del test_ray
        if i > max_iter:
            raise RuntimeError(
                ("Failed to create segment in %d attempts.  " +
                 "Decreasing ray length is recommended") % i)<|MERGE_RESOLUTION|>--- conflicted
+++ resolved
@@ -510,15 +510,9 @@
            fields.append(('gas', 'temperature'))
         data_fields = fields[:]
         all_fields = fields[:]
-<<<<<<< HEAD
-        all_fields.extend(['dl', 'dredshift', 'redshift'])
+        all_fields.extend(['l', 'dl', 'redshift'])
         all_fields.extend(['x', 'y', 'z'])
         data_fields.extend(['x', 'y', 'z'])
-=======
-        all_fields.extend(['l', 'dl', 'redshift'])
-        all_fields.extend(['x', 'y', 'z', 'dx', 'dy', 'dz'])
-        data_fields.extend(['x', 'y', 'z', 'dx', 'dy', 'dz'])
->>>>>>> 7b780680
         if use_peculiar_velocity:
             all_fields.extend(['velocity_x', 'velocity_y', 'velocity_z',
                                'velocity_los', 'redshift_eff',
