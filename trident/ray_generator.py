"""
SpectrumGenerator class and member functions.

"""

#-----------------------------------------------------------------------------
# Copyright (c) 2016, Trident Development Team.
#
# Distributed under the terms of the Modified BSD License.
#
# The full license is in the file LICENSE, distributed with this software.
#-----------------------------------------------------------------------------

from trident.light_ray import \
    LightRay
from yt.convenience import \
    load, \
    simulation
from trident.config import \
    ion_table_filepath
from trident.line_database import \
    LineDatabase, \
    uniquify
from trident.roman import \
    from_roman
from yt.data_objects.static_output import \
    Dataset
from trident.ion_balance import \
    atomic_number

def make_simple_ray(dataset_file, start_position, end_position,
                    lines=None, ftype="gas", fields=None,
                    solution_filename=None, data_filename=None,
                    trajectory=None, redshift=None, field_parameters=None,
                    setup_function=None, load_kwargs=None,
                    line_database=None, ionization_table=None):
    """
    Create a yt LightRay object for a single dataset (eg CGM).  This is a
    wrapper function around yt's LightRay interface to reduce some of the
    complexity there.

    A simple ray is a straight line passing through a single dataset
    where each gas cell intersected by the line is sampled for the desired
    fields and stored.  Several additional fields are created and stored
    including ``dl`` to represent the path length in space
    for each element in the ray, ``v_los`` to represent the line of
    sight velocity along the ray, and ``redshift``, ``redshift_dopp``, and
    ``redshift_eff`` to represent the cosmological redshift, doppler redshift
    and effective redshift (combined doppler and cosmological) for each
    element of the ray.

    A simple ray is typically specified by its start and end positions in the
    dataset volume.  Because a simple ray only probes a single output, it
    lacks foreground absorbers between the observer at z=0 and the redshift
    of the dataset that one would naturally encounter.  Thus it is usually
    only appropriate for studying the circumgalactic medium rather than
    the intergalactic medium.

    This function can accept a yt dataset already loaded in memory,
    or it can load a dataset if you pass it the dataset's filename and
    optionally any load_kwargs or setup_function necessary to load/process it
    properly before generating the LightRay object.

    The :lines: keyword can be set to automatically add all fields to the
    resulting ray necessary for later use with the SpectrumGenerator class.
    If the necessary fields do not exist for your line of choice, they will
    be added to your dataset before adding them to the ray.

    **Parameters**

    :dataset_file: string or yt Dataset object
    
        Either a yt dataset or the filename of a dataset on disk.  If you are
        passing it a filename, consider usage of the ``load_kwargs`` and
        ``setup_function`` kwargs.

    :start_position, end_position: list of floats or YTArray object

        The coordinates of the starting and ending position of the desired
        ray.  If providing a raw list, coordinates are assumed to be in
        code length units, but if providing a YTArray, any units can be
        specified.

    :lines: list of strings, optional

        List of strings that determine which fields will be added to the ray
        to support line deposition to an absorption line spectrum.  List can
        include things like "C", "O VI", or "Mg II ####", where #### would be
        the integer wavelength value of the desired line.  If set to 'all',
        includes all possible ions from H to Zn. :lines: can be used
        in conjunction with :fields: as they will not override each other.
        Default: None

    :ftype: string, optional

        This is now deprecated and unnecessary.
        Default: "gas"

    :fields: list of strings, optional

        The list of which fields to store in the output LightRay.
        See :lines: keyword for additional functionality that will add fields
        necessary for creating absorption line spectra for certain line
        features.
        Default: None

    :solution_filename: string, optional

        Output filename of text file containing trajectory of LightRay
        through the dataset.
        Default: None

    :data_filename: string, optional
    
        Output filename for ray data stored as an HDF5 file.  Note that
        at present, you *must* save a ray to disk in order for it to be
        returned by this function.  If set to None, defaults to 'ray.h5'.
        Default: None

    :trajectory: list of floats, optional

        The (r, theta, phi) direction of the LightRay.  Use either end_position
        or trajectory, but not both.
        Default: None

    :redshift: float, optional

        Sets the highest cosmological redshift of the ray.  By default, it will
        use the cosmological redshift of the dataset, if set, and if not set,
        it will use a redshift of 0.
        Default: None

    :field_parameters: optional, dict
        Used to set field parameters in light rays. For example,
        if the 'bulk_velocity' field parameter is set, the relative
<<<<<<< HEAD
        velocities used to calculate peculiar velocity will be adjusted 
        accordingly.
        Default: None. 
=======
        velocities used to calculate peculiar velocity will be adjusted
        accordingly.
        Default: None.
>>>>>>> 3d9e4e09

    :setup_function: function, optional

        A function that will be called on the dataset as it is loaded but
        before the LightRay is generated.  Very useful for adding derived
        fields and other manipulations of the dataset prior to LightRay
        creation.
        Default: None

    :load_kwargs: dict, optional

        Dictionary of kwargs to be passed to the yt "load" function prior to
        creating the LightRay.  Very useful for many frontends like Gadget,
        Tipsy, etc. for passing in "bounding_box", "unit_base", etc.
        Default: None

    :line_database: string, optional

        For use with the :lines: keyword. If you want to limit the available
        ion fields to be added to those available in a particular subset,
        you can use a :class:`~trident.LineDatabase`.  This means when you
        set :lines:='all', it will only use those ions present in the
        corresponding LineDatabase.  If :LineDatabase: is set to None,
        and :lines:='all', it will add every ion of every element up to Zinc.
        Default: None

    :ionization_table: string, optional

        For use with the :lines: keyword.  Path to an appropriately formatted
        HDF5 table that can be used to compute the ion fraction as a function
        of density, temperature, metallicity, and redshift.  When set to None,
        it uses the table specified in ~/.trident/config
        Default: None

    **Example**

    Generate a simple ray passing from the lower left corner to the upper
    right corner through some Gizmo dataset:

    >>> import trident
    >>> import yt
    >>> ds = yt.load('path/to/dataset')
    >>> ray = trident.make_simple_ray(ds,
    ... start_position=ds.domain_left_edge, end_position=ds.domain_right_edge,
    ... lines=['H', 'O', 'Mg II'])
    """
    if load_kwargs is None:
        load_kwargs = {}
    if fields is None:
        fields = []
    if data_filename is None:
        data_filename = 'ray.h5'

    if isinstance(dataset_file, str):
        ds = load(dataset_file, **load_kwargs)
    elif isinstance(dataset_file, Dataset):
        ds = dataset_file

    lr = LightRay(ds, load_kwargs=load_kwargs)

    if ionization_table is None:
        ionization_table = ion_table_filepath

    # Include some default fields in the ray to assure it's processed correctly.

    fields = _add_default_fields(ds, fields)

    # If 'lines' kwarg is set, we need to get all the fields required to
    # create the desired absorption lines in the grid format, since grid-based
    # fields are what are directly probed by the LightRay object.

    # We first determine what fields are necessary for the desired lines, and
    # inspect the dataset to see if they already exist.  If so, we add them
    # to the field list for the ray.  If not, we have to create them.

    if lines is not None:

        ion_list = _determine_ions_from_lines(line_database, lines)
        fields = _determine_fields_from_ions(ds, ion_list, fields)

    # To assure there are no fields that are double specified or that collide
    # based on being specified as "density" as well as ("gas", "density"),
    # we will just assume that all non-tuple fields requested are ftype "gas".
    for i in range(len(fields)):
        if isinstance(fields[i], str):
            fields[i] = ('gas', fields[i])
    fields = uniquify(fields)

    return lr.make_light_ray(start_position=start_position,
                             end_position=end_position,
                             trajectory=trajectory,
                             fields=fields,
                             setup_function=setup_function,
                             solution_filename=solution_filename,
                             data_filename=data_filename,
                             field_parameters=field_parameters,
                             redshift=redshift)

def make_compound_ray(parameter_filename, simulation_type,
                      near_redshift, far_redshift,
                      lines=None, ftype='gas', fields=None,
                      solution_filename=None, data_filename=None,
                      use_minimum_datasets=True, max_box_fraction=1.0,
                      deltaz_min=0.0, minimum_coherent_box_fraction=0.0,
                      seed=None, setup_function=None, load_kwargs=None,
<<<<<<< HEAD
                      line_database=None, ionization_table=None, 
=======
                      line_database=None, ionization_table=None,
>>>>>>> 3d9e4e09
                      field_parameters = None):
    """
    Create a yt LightRay object for multiple consecutive datasets (eg IGM).
    This is a wrapper function around yt's LightRay interface to reduce some
    of the complexity there.

    .. note::

        The compound ray functionality has only been implemented for the
        Enzo and Gadget/Gizmo codes.  If you would like to help us implement
        this functionality for your simulation code, please contact us
        about this on the mailing list.

    A compound ray is a series of straight lines passing through multiple
    consecutive outputs from a single cosmological simulation to approximate
    a continuous line of sight to high redshift.

    Because a single continuous ray traversing a simulated volume can only
    cover a small range in redshift space (e.g. 100 Mpc only covers the
    redshift range from z=0 to z=0.023), the compound ray passes rays through
    multiple consecutive outputs from the same simulation to approximate the
    path of a single line of sight to high redshift.  By probing all of the
    foreground material out to any given redshift, the compound ray is
    appropriate for studies of the intergalactic medium and circumgalactic
    medium.

    By default, it selects a random starting location and trajectory in
    each dataset it traverses, to assure that the same cosmological structures
    are not being probed multiple times from the same direction.  In doing
    this, the ray becomes discontinuous across each dataset.

    The compound ray requires the parameter_filename of the simulation run.
    This is *not* the dataset filename from a single output, but the parameter
    file that was used to run the simulation itself.  It is in this parameter
    file that the output frequency, simulation volume, and cosmological
    parameters are described to assure full redshift coverage can be achieved
    for a compound ray.  It also requires the simulation_type of the simulation.

    Unlike the simple ray, which is specified by its start and end positions
    in the dataset volume, the compound ray requires the near_redshift and
    far_redshift to determine which datasets to use to get full coverage
    in redshift space as the ray propagates from near_redshift to far_redshift.
    
    Like the simple ray produced by :class:`~trident.make_simple_ray`,
    each gas cell intersected by the LightRay is sampled for the desired
    fields and stored.  Several additional fields are created and stored
    including ``dl`` to represent the path length in space
    for each element in the ray, ``v_los`` to represent the line of
    sight velocity along the ray, and ``redshift``, ``redshift_dopp``, and
    ``redshift_eff`` to represent the cosmological redshift, doppler redshift
    and effective redshift (combined doppler and cosmological) for each
    element of the ray.

    The :lines: keyword can be set to automatically add all fields to the
    resulting ray necessary for later use with the SpectrumGenerator class.

    **Parameters**

    :parameter_filename: string

        The simulation parameter file *not* the dataset filename

    :simulation_type: string

        The simulation type of the parameter file.  At present, this
        functionality only works with "Enzo" and "Gadget" yt frontends.

    :near_redshift, far_redshift: floats

        The near and far redshift bounds of the LightRay through the
        simulation datasets.

    :lines: list of strings, optional

        List of strings that determine which fields will be added to the ray
        to support line deposition to an absorption line spectrum.  List can
        include things like "C", "O VI", or "Mg II ####", where #### would be
        the integer wavelength value of the desired line.  If set to 'all',
        includes all possible ions from H to Zn. :lines: can be used
        in conjunction with :fields: as they will not override each other.
        Default: None

    :ftype: string, optional

        This is now deprecated and unnecessary.
        Default: "gas"

    :fields: list of strings, optional

        The list of which fields to store in the output LightRay.
        See :lines: keyword for additional functionality that will add fields
        necessary for creating absorption line spectra for certain line
        features.
        Default: None

    :solution_filename: string, optional

        Output filename of text file containing trajectory of LightRay
        through the dataset.
        Default: None

    :data_filename: string, optional

        Output filename for ray data stored as an HDF5 file.  Note that
        at present, you *must* save a ray to disk in order for it to be
        returned by this function.  If set to None, defaults to 'ray.h5'.
        Default: None

    :use_minimum_datasets: bool, optional

        Use the minimum number of datasets to make the ray continuous
        through the supplied datasets from the near_redshift to the
        far_redshift.  If false, the LightRay solution will contain as many
        datasets as possible to enable the light ray to traverse the
        desired redshift interval.
        Default: True

    :max_box_fraction: float, optional

        The maximum length a light ray segment can be in order to span the
        redshift interval from one dataset to another in units of the domain
        size.  Values larger than 1.0 will result in LightRays crossing the
        domain of a given dataset more than once, which is generally undesired.
        Zoom-in simulations can use a value equal to the length of the
        high-resolution region so as to limit ray segments to that size.  If
        the high-resolution region is not cubical, the smallest size should b
        used.
        Default: 1.0 (the size of the box)

    :deltaz_min: float, optional

        The minimum delta-redshift value between consecutive datasets used
        in the LightRay solution.
        Default: 0.0

    :minimum_coherent_box_fraction: float, optional

        When use_minimum_datasets is set to False, this parameter specifies
        the fraction of the total box width to be traversed before
        rerandomizing the ray location and trajectory.
        Default: 0.0

    :seed: int, optional

        Sets the seed for the random number generator used to determine the
        location and trajectory of the LightRay as it traverses the
        simulation datasets.  For consistent results between LightRays,
        use the same seed value.
        Default: None

    :setup_function: function, optional

        A function that will be called on the dataset as it is loaded but
        before the LightRay is generated.  Very useful for adding derived
        fields and other manipulations of the dataset prior to LightRay
        creation.
        Default: None

    :load_kwargs: dict, optional

        Dictionary of kwargs to be passed to the yt "load" function prior to
        creating the LightRay.  Very useful for many frontends like Gadget,
        Tipsy, etc. for passing in "bounding_box", "unit_base", etc.
        Default: None

    :line_database: string, optional

        For use with the :lines: keyword. If you want to limit the available
        ion fields to be added to those available in a particular subset,
        you can use a :class:`~trident.LineDatabase`.  This means when you
        set :lines:='all', it will only use those ions present in the
        corresponding LineDatabase.  If :LineDatabase: is set to None,
        and :lines:='all', it will add every ion of every element up to Zinc.
        Default: None

    :ionization_table: string, optional

        For use with the :lines: keyword.  Path to an appropriately formatted
        HDF5 table that can be used to compute the ion fraction as a function
        of density, temperature, metallicity, and redshift.  When set to None,
        it uses the table specified in ~/.trident/config
        Default: None

    :field_parameters: optional, dict
        Used to set field parameters in light rays. For example,
        if the 'bulk_velocity' field parameter is set, the relative
        velocities used to calculate peculiar velocity will be adjusted
        accordingly.
<<<<<<< HEAD
        Default: None. 
=======
        Default: None.
>>>>>>> 3d9e4e09

    **Example**

    Generate a compound ray passing from the redshift 0 to redshift 0.05
    through a multi-output enzo simulation.

    >>> import trident
    >>> fn = 'path/to/simulation/parameter/file'
    >>> ray = trident.make_compound_ray(fn, simulation_type='Enzo',
    ... near_redshift=0.0, far_redshift=0.05, lines=['H', 'O', 'Mg II'])

    Generate a compound ray passing from the redshift 0 to redshift 0.05
    through a multi-output gadget simulation.

    >>> import trident
    >>> fn = 'path/to/simulation/parameter/file'
    >>> ray = trident.make_compound_ray(fn, simulation_type='Gadget',
    ... near_redshift=0.0, far_redshift=0.05, lines=['H', 'O', 'Mg II'])
    """
    if load_kwargs is None:
        load_kwargs = {}
    if fields is None:
        fields = []
    if data_filename is None:
        data_filename = 'ray.h5'

    lr = LightRay(parameter_filename,
                  simulation_type=simulation_type,
                  near_redshift=near_redshift,
                  far_redshift=far_redshift,
                  use_minimum_datasets=use_minimum_datasets,
                  max_box_fraction=max_box_fraction,
                  deltaz_min=deltaz_min,
                  minimum_coherent_box_fraction=minimum_coherent_box_fraction,
                  load_kwargs=load_kwargs)

    if ionization_table is None:
        ionization_table = ion_table_filepath

    # We use the final dataset from the simulation in order to test it for
    # what fields are present, etc.  This all assumes that the fields present
    # in this output will be present in ALL outputs.  Hopefully this is true,
    # because testing each dataset is going to be slow and a pain.

    sim = simulation(parameter_filename, simulation_type)
    ds = load(sim.all_outputs[-1]['filename'])

    # Include some default fields in the ray to assure it's processed correctly.

    fields = _add_default_fields(ds, fields)

    # If 'lines' kwarg is set, we need to get all the fields required to
    # create the desired absorption lines in the grid format, since grid-based
    # fields are what are directly probed by the LightRay object.

    # We first determine what fields are necessary for the desired lines, and
    # inspect the dataset to see if they already exist.  If so, we add them
    # to the field list for the ray or add the necessary fields that can
    # generate them on the ray.

    if lines is not None:

        ion_list = _determine_ions_from_lines(line_database, lines)
        fields = _determine_fields_from_ions(ds, ion_list, fields)

    # To assure there are no fields that are double specified or that collide
    # based on being specified as "density" as well as ("gas", "density"),
    # we will just assume that all non-tuple fields requested are ftype "gas".
    for i in range(len(fields)):
        if isinstance(fields[i], str):
            fields[i] = ('gas', fields[i])
    fields = uniquify(fields)

    return lr.make_light_ray(seed=seed,
                             fields=fields,
                             setup_function=setup_function,
                             solution_filename=solution_filename,
                             data_filename=data_filename,
<<<<<<< HEAD
                             redshift=None, njobs=-1, 
=======
                             redshift=None, njobs=-1,
>>>>>>> 3d9e4e09
                             field_parameters = field_parameters)

def _determine_ions_from_lines(line_database, lines):
    """
    Figure out what ions are necessary to produce the desired lines
    """
    if line_database is not None:
        line_database = LineDatabase(line_database)
        ion_list = line_database.parse_subset_to_ions(lines)
    else:
        ion_list = []
        if lines == 'all' or lines == ['all']:
            for k,v in atomic_number.items():
                for j in range(v+1):
                    ion_list.append((k, j+1))
        else:
            for line in lines:
                linen = line.split()
                if len(linen) >= 2:
                    ion_list.append((linen[0], from_roman(linen[1])))
                elif len(linen) == 1:
                    num_states = atomic_number[linen[0]]
                    for j in range(num_states+1):
                        ion_list.append((linen[0], j+1))
                else:
                    raise RuntimeError("Cannot add a blank ion.")

    return uniquify(ion_list)

def _determine_fields_from_ions(ds, ion_list, fields):
    """
    Figure out what fields need to be added based on the ions present.

    Check if the number_density fields for these ions exist, and if so, add
    them to field list. If not, leave them off, as they'll be generated
    on the fly by SpectrumGenerator as long as we include the 'density',
    'temperature', and appropriate 'metallicity' fields.
    """
    for ion in ion_list:
        atom = ion[0].capitalize()
        ion_state = ion[1]
        nuclei_field = "%s_nuclei_mass_density" % atom
        metallicity_field = "%s_metallicity" % atom
        if ion_state == 1:
            field = "%s_number_density" % atom
            alias_field = "%s_p0_number_density" % atom
        else:
            field = "%s_p%d_number_density" % (atom, ion_state-1)
            alias_field = "%s_p%d_number_density" % (atom, ion_state-1)

        # Check to see if the ion field (or its alias) exists.  If so, add
        # it to the ray.  If not, then append the density and the appropriate
        # metal field so one can create the ion field on the fly on the
        # ray itself.
        if ("gas", field) not in ds.derived_field_list:
            if ("gas", alias_field) not in ds.derived_field_list:
                fields.append(('gas', 'density'))
                if ('gas', metallicity_field) in ds.derived_field_list:
                    fields.append(('gas', metallicity_field))
                elif ('gas', nuclei_field) in ds.derived_field_list:
                    fields.append(('gas', nuclei_field))
                elif atom != 'H':
                    fields.append(('gas', 'metallicity'))
                else:
                    # Don't need metallicity field if we're just looking
                    # at hydrogen
                    pass
            else:
                fields.append(("gas", alias_field))
        else:
            fields.append(("gas", field))

    return fields

def _add_default_fields(ds, fields):
    """
    Add some default fields to rays to assure they can be processed correctly.
    """
    if ("gas", "temperature") in ds.derived_field_list:
        fields.append(("gas", 'temperature'))

    # H_nuclei_density should be added if possible to assure that the _log_nH
    # field, which is used as "density" in the ion_balance interpolation to
    # produce ion fields, is calculated as accurately as possible.
    if ('gas', 'H_nuclei_density') in ds.derived_field_list:
        fields.append(('gas', 'H_nuclei_density'))

    return fields<|MERGE_RESOLUTION|>--- conflicted
+++ resolved
@@ -133,15 +133,9 @@
     :field_parameters: optional, dict
         Used to set field parameters in light rays. For example,
         if the 'bulk_velocity' field parameter is set, the relative
-<<<<<<< HEAD
-        velocities used to calculate peculiar velocity will be adjusted 
-        accordingly.
-        Default: None. 
-=======
         velocities used to calculate peculiar velocity will be adjusted
         accordingly.
         Default: None.
->>>>>>> 3d9e4e09
 
     :setup_function: function, optional
 
@@ -247,11 +241,7 @@
                       use_minimum_datasets=True, max_box_fraction=1.0,
                       deltaz_min=0.0, minimum_coherent_box_fraction=0.0,
                       seed=None, setup_function=None, load_kwargs=None,
-<<<<<<< HEAD
-                      line_database=None, ionization_table=None, 
-=======
                       line_database=None, ionization_table=None,
->>>>>>> 3d9e4e09
                       field_parameters = None):
     """
     Create a yt LightRay object for multiple consecutive datasets (eg IGM).
@@ -440,11 +430,7 @@
         if the 'bulk_velocity' field parameter is set, the relative
         velocities used to calculate peculiar velocity will be adjusted
         accordingly.
-<<<<<<< HEAD
-        Default: None. 
-=======
         Default: None.
->>>>>>> 3d9e4e09
 
     **Example**
 
@@ -523,11 +509,7 @@
                              setup_function=setup_function,
                              solution_filename=solution_filename,
                              data_filename=data_filename,
-<<<<<<< HEAD
-                             redshift=None, njobs=-1, 
-=======
                              redshift=None, njobs=-1,
->>>>>>> 3d9e4e09
                              field_parameters = field_parameters)
 
 def _determine_ions_from_lines(line_database, lines):
