"""
SpectrumGenerator class and member functions.

"""

#-----------------------------------------------------------------------------
# Copyright (c) 2016, Trident Development Team.
#
# Distributed under the terms of the Modified BSD License.
#
# The full license is in the file LICENSE, distributed with this software.
#-----------------------------------------------------------------------------

import six

from trident.light_ray import \
    LightRay
from yt.convenience import \
    load, \
    simulation
from trident.config import \
    ion_table_filepath
from trident.line_database import \
    LineDatabase, \
    uniquify
from trident.roman import \
    from_roman
from yt.data_objects.static_output import \
    Dataset
from trident.ion_balance import \
    add_ion_number_density_field, \
    atomic_number
<<<<<<< HEAD
=======
from trident.utilities import \
    _check_sampling_types_match
>>>>>>> 5d449dab

def make_simple_ray(dataset_file, start_position, end_position,
                    lines=None, ftype="gas", fields=None,
                    solution_filename=None, data_filename=None,
                    trajectory=None, redshift=None,
                    setup_function=None, load_kwargs=None,
                    line_database=None, ionization_table=None):
    """
    Create a yt LightRay object for a single dataset (eg CGM).  This is a
    wrapper function around yt's LightRay interface to reduce some of the
    complexity there.

    A simple ray is a straight line passing through a single dataset
    where each gas cell intersected by the line is sampled for the desired
    fields and stored.  Several additional fields are created and stored
    including ``dl`` and ``dredshift`` to represent the path length in space and
    redshift for each element in the ray, ``v_los`` to represent the line of
    sight velocity along the ray, and ``redshift``, ``redshift_dopp``, and
    ``redshift_eff`` to represent the cosmological redshift, doppler redshift
    and effective redshift (combined doppler and cosmological) for each
    element of the ray.

    A simple ray is typically specified by its start and end positions in the
    dataset volume.  Because a simple ray only probes a single output, it
    lacks foreground absorbers between the observer at z=0 and the redshift
    of the dataset that one would naturally encounter.  Thus it is usually
    only appropriate for studying the circumgalactic medium rather than
    the intergalactic medium.

    This function can accept a yt dataset already loaded in memory,
    or it can load a dataset if you pass it the dataset's filename and
    optionally any load_kwargs or setup_function necessary to load/process it
    properly before generating the LightRay object.

    The :lines: keyword can be set to automatically add all fields to the
    resulting ray necessary for later use with the SpectrumGenerator class.
    If the necessary fields do not exist for your line of choice, they will
    be added to your dataset before adding them to the ray.

<<<<<<< HEAD
=======
    If using the :lines: keyword with an SPH dataset, it is very important
    to set the :ftype: keyword appropriately, or you may end up calculating
    ion fields by interpolating on data already smoothed to the grid.  This is
    generally not desired.

>>>>>>> 5d449dab
    **Parameters**

    :dataset_file: string or yt Dataset object
    
        Either a yt dataset or the filename of a dataset on disk.  If you are
        passing it a filename, consider usage of the ``load_kwargs`` and
        ``setup_function`` kwargs.

    :start_position, end_position: list of floats or YTArray object

        The coordinates of the starting and ending position of the desired
        ray.  If providing a raw list, coordinates are assumed to be in
        code length units, but if providing a YTArray, any units can be
        specified.
<<<<<<< HEAD
=======

                    lines=None, fields=None, solution_filename=None,
                    data_filename=None, trajectory=None, redshift=None,
                    line_database=None, ftype="gas",
                    setup_function=None, load_kwargs=None,
                    ionization_table=None):
>>>>>>> 5d449dab

    :lines: list of strings, optional

        List of strings that determine which fields will be added to the ray
        to support line deposition to an absorption line spectrum.  List can
        include things like "C", "O VI", or "Mg II ####", where #### would be
        the integer wavelength value of the desired line.  If set to 'all',
        includes all possible ions from H to Zn. :lines: can be used
        in conjunction with :fields: as they will not override each other.
<<<<<<< HEAD
=======
        If using the :lines: keyword with an SPH dataset, it is very important
        to set the :ftype: keyword appropriately, or you may end up calculating
        ion fields by interpolating on data already smoothed to the grid.
        This is generally not desired.
>>>>>>> 5d449dab
        Default: None

    :ftype: string, optional

<<<<<<< HEAD
        This is now deprecated and unnecessary.
=======
        For use with the :lines: keyword.  It is the field type of the fields to
        be added.  It is the first string in the field tuple e.g. "gas" in
        ("gas", "O_p5_number_density"). For SPH datasets, it is important to
        set this to the field type of the gas particles in your dataset
        (e.g. 'PartType0'), as it determines the source data for the ion
        fields to be added. If you leave it set to "gas", it will calculate
        the ion fields based on the hydro fields already smoothed on the grid,
        which is usually not desired.
>>>>>>> 5d449dab
        Default: "gas"

    :fields: list of strings, optional

        The list of which fields to store in the output LightRay.
        See :lines: keyword for additional functionality that will add fields
        necessary for creating absorption line spectra for certain line
        features.
        Default: None

    :solution_filename: string, optional

        Output filename of text file containing trajectory of LightRay
        through the dataset.
        Default: None

    :data_filename: string, optional
    
        Output filename for ray data stored as an HDF5 file.  Note that
        at present, you *must* save a ray to disk in order for it to be
        returned by this function.  If set to None, defaults to 'ray.h5'.
        Default: None

    :trajectory: list of floats, optional

        The (r, theta, phi) direction of the LightRay.  Use either end_position
        or trajectory, but not both.
        Default: None

    :redshift: float, optional

        Sets the highest cosmological redshift of the ray.  By default, it will
        use the cosmological redshift of the dataset, if set, and if not set,
        it will use a redshift of 0.
        Default: None

    :setup_function: function, optional

        A function that will be called on the dataset as it is loaded but
        before the LightRay is generated.  Very useful for adding derived
        fields and other manipulations of the dataset prior to LightRay
        creation.
        Default: None

    :load_kwargs: dict, optional

        Dictionary of kwargs to be passed to the yt "load" function prior to
        creating the LightRay.  Very useful for many frontends like Gadget,
        Tipsy, etc. for passing in "bounding_box", "unit_base", etc.
        Default: None

    :line_database: string, optional

        For use with the :lines: keyword. If you want to limit the available
        ion fields to be added to those available in a particular subset,
        you can use a :class:`~trident.LineDatabase`.  This means when you
        set :lines:='all', it will only use those ions present in the
        corresponding LineDatabase.  If :LineDatabase: is set to None,
        and :lines:='all', it will add every ion of every element up to Zinc.
        Default: None

    :ionization_table: string, optional

        For use with the :lines: keyword.  Path to an appropriately formatted
        HDF5 table that can be used to compute the ion fraction as a function
        of density, temperature, metallicity, and redshift.  When set to None,
        it uses the table specified in ~/.trident/config
        Default: None

    **Example**

<<<<<<< HEAD
    Generate a simple ray passing from the lower left corner to the upper 
    right corner through some Gizmo dataset:
=======
    Generate a simple ray passing from the lower left corner to the upper
    right corner through some Gizmo dataset where gas particles are
    ftype='PartType0':
>>>>>>> 5d449dab

    >>> import trident
    >>> import yt
    >>> ds = yt.load('path/to/dataset')
    >>> ray = trident.make_simple_ray(ds,
    ... start_position=ds.domain_left_edge, end_position=ds.domain_right_edge,
    ... lines=['H', 'O', 'Mg II'])
    """
    if load_kwargs is None:
        load_kwargs = {}
    if fields is None:
        fields = []
    if data_filename is None:
        data_filename = 'ray.h5'

    if isinstance(dataset_file, str):
        ds = load(dataset_file, **load_kwargs)
    elif isinstance(dataset_file, Dataset):
        ds = dataset_file

    lr = LightRay(ds, load_kwargs=load_kwargs)

    if ionization_table is None:
        ionization_table = ion_table_filepath

    # Include some default fields in the ray to assure it's processed correctly.

    fields = _add_default_fields(ds, fields)

    # If 'lines' kwarg is set, we need to get all the fields required to
    # create the desired absorption lines in the grid format, since grid-based
    # fields are what are directly probed by the LightRay object.

    # We first determine what fields are necessary for the desired lines, and
    # inspect the dataset to see if they already exist.  If so, we add them
    # to the field list for the ray.  If not, we have to create them.

    if lines is not None:

        ion_list = _determine_ions_from_lines(line_database, lines)
<<<<<<< HEAD
        fields = _determine_fields_from_ions(ds, ion_list, fields)
=======

        sampling_type = _check_sampling_types_match(ds, ftype)

        fields, fields_to_add_to_ds = _determine_fields_from_ions(ds, ion_list,
                                        fields, ftype, sampling_type)

        # actually add the fields we need to add to the dataset
        for atom, ion_state in fields_to_add_to_ds:
            add_ion_number_density_field(atom, ion_state, ds,
                                         ftype=ftype,
                                         ionization_table=ionization_table,
                                         sampling_type=sampling_type)
>>>>>>> 5d449dab

    # To assure there are no fields that are double specified or that collide
    # based on being specified as "density" as well as ("gas", "density"),
    # we will just assume that all non-tuple fields requested are ftype "gas".
    for i in range(len(fields)):
        if isinstance(fields[i], str):
            fields[i] = ('gas', fields[i])
    fields = uniquify(fields)

    return lr.make_light_ray(start_position=start_position,
                             end_position=end_position,
                             trajectory=trajectory,
                             fields=fields,
                             setup_function=setup_function,
                             solution_filename=solution_filename,
                             data_filename=data_filename,
                             redshift=redshift)

def make_compound_ray(parameter_filename, simulation_type,
                      near_redshift, far_redshift,
                      lines=None, ftype='gas', fields=None,
                      solution_filename=None, data_filename=None,
                      use_minimum_datasets=True, max_box_fraction=1.0,
                      deltaz_min=0.0, minimum_coherent_box_fraction=0.0,
                      seed=None, setup_function=None, load_kwargs=None,
                      line_database=None, ionization_table=None):
    """
    Create a yt LightRay object for multiple consecutive datasets (eg IGM).
    This is a wrapper function around yt's LightRay interface to reduce some
    of the complexity there.

    .. note::

        The compound ray functionality has only been implemented for the
        Enzo and Gadget/Gizmo codes.  If you would like to help us implement
        this functionality for your simulation code, please contact us
        about this on the mailing list.

    A compound ray is a series of straight lines passing through multiple
    consecutive outputs from a single cosmological simulation to approximate
    a continuous line of sight to high redshift.

    Because a single continuous ray traversing a simulated volume can only
    cover a small range in redshift space (e.g. 100 Mpc only covers the
    redshift range from z=0 to z=0.023), the compound ray passes rays through
    multiple consecutive outputs from the same simulation to approximate the
    path of a single line of sight to high redshift.  By probing all of the
    foreground material out to any given redshift, the compound ray is
    appropriate for studies of the intergalactic medium and circumgalactic
    medium.

    By default, it selects a random starting location and trajectory in
    each dataset it traverses, to assure that the same cosmological structures
    are not being probed multiple times from the same direction.  In doing
    this, the ray becomes discontinuous across each dataset.

    The compound ray requires the parameter_filename of the simulation run.
    This is *not* the dataset filename from a single output, but the parameter
    file that was used to run the simulation itself.  It is in this parameter
    file that the output frequency, simulation volume, and cosmological
    parameters are described to assure full redshift coverage can be achieved
    for a compound ray.  It also requires the simulation_type of the simulation.

    Unlike the simple ray, which is specified by its start and end positions
    in the dataset volume, the compound ray requires the near_redshift and
    far_redshift to determine which datasets to use to get full coverage
    in redshift space as the ray propagates from near_redshift to far_redshift.
    
    Like the simple ray produced by :class:`~trident.make_simple_ray`,
    each gas cell intersected by the LightRay is sampled for the desired
    fields and stored.  Several additional fields are created and stored
    including ``dl`` and ``dredshift`` to represent the path length in space and
    redshift for each element in the ray, ``v_los`` to represent the line of
    sight velocity along the ray, and ``redshift``, ``redshift_dopp``, and
    ``redshift_eff`` to represent the cosmological redshift, doppler redshift
    and effective redshift (combined doppler and cosmological) for each
    element of the ray.

    The :lines: keyword can be set to automatically add all fields to the
    resulting ray necessary for later use with the SpectrumGenerator class.
<<<<<<< HEAD

=======
    If the necessary fields do not exist for your line of choice, they will
    be added to your datasets before adding them to the ray.

    If using the :lines: keyword with SPH datasets, it is very important
    to set the :ftype: keyword appropriately, or you may end up calculating
    ion fields by interpolating on data already smoothed to the grid.  This is
    generally not desired.
 
>>>>>>> 5d449dab
    **Parameters**

    :parameter_filename: string

        The simulation parameter file *not* the dataset filename

    :simulation_type: string

        The simulation type of the parameter file.  At present, this
        functionality only works with "Enzo" and "Gadget" yt frontends.

    :near_redshift, far_redshift: floats

        The near and far redshift bounds of the LightRay through the
        simulation datasets.

    :lines: list of strings, optional

        List of strings that determine which fields will be added to the ray
        to support line deposition to an absorption line spectrum.  List can
        include things like "C", "O VI", or "Mg II ####", where #### would be
        the integer wavelength value of the desired line.  If set to 'all',
        includes all possible ions from H to Zn. :lines: can be used
        in conjunction with :fields: as they will not override each other.
<<<<<<< HEAD
=======
        If using the :lines: keyword with an SPH dataset, it is very important
        to set the :ftype: keyword appropriately, or you may end up calculating
        ion fields by interpolating on data already smoothed to the grid.
        This is generally not desired.
>>>>>>> 5d449dab
        Default: None

    :ftype: string, optional

<<<<<<< HEAD
        This is now deprecated and unnecessary.
=======
        For use with the :lines: keyword.  It is the field type of the fields to
        be added.  It is the first string in the field tuple e.g. "gas" in
        ("gas", "O_p5_number_density"). For SPH datasets, it is important to
        set this to the field type of the gas particles in your dataset
        (e.g. 'PartType0'), as it determines the source data for the ion
        fields to be added. If you leave it set to "gas", it will calculate
        the ion fields based on the hydro fields already smoothed on the grid,
        which is usually not desired.
>>>>>>> 5d449dab
        Default: "gas"

    :fields: list of strings, optional

        The list of which fields to store in the output LightRay.
        See :lines: keyword for additional functionality that will add fields
        necessary for creating absorption line spectra for certain line
        features.
        Default: None

    :solution_filename: string, optional

        Output filename of text file containing trajectory of LightRay
        through the dataset.
        Default: None

    :data_filename: string, optional

        Output filename for ray data stored as an HDF5 file.  Note that
        at present, you *must* save a ray to disk in order for it to be
        returned by this function.  If set to None, defaults to 'ray.h5'.
        Default: None

    :use_minimum_datasets: bool, optional

        Use the minimum number of datasets to make the ray continuous
        through the supplied datasets from the near_redshift to the
        far_redshift.  If false, the LightRay solution will contain as many
        datasets as possible to enable the light ray to traverse the
        desired redshift interval.
        Default: True

    :max_box_fraction: float, optional

        The maximum length a light ray segment can be in order to span the
        redshift interval from one dataset to another in units of the domain
        size.  Values larger than 1.0 will result in LightRays crossing the
        domain of a given dataset more than once, which is generally undesired.
        Zoom-in simulations can use a value equal to the length of the
        high-resolution region so as to limit ray segments to that size.  If
        the high-resolution region is not cubical, the smallest size should b
        used.
        Default: 1.0 (the size of the box)

    :deltaz_min: float, optional

        The minimum delta-redshift value between consecutive datasets used
        in the LightRay solution.
        Default: 0.0

    :minimum_coherent_box_fraction: float, optional

        When use_minimum_datasets is set to False, this parameter specifies
        the fraction of the total box width to be traversed before
        rerandomizing the ray location and trajectory.
        Default: 0.0

    :seed: int, optional

        Sets the seed for the random number generator used to determine the
        location and trajectory of the LightRay as it traverses the
        simulation datasets.  For consistent results between LightRays,
        use the same seed value.
        Default: None

    :setup_function: function, optional

        A function that will be called on the dataset as it is loaded but
        before the LightRay is generated.  Very useful for adding derived
        fields and other manipulations of the dataset prior to LightRay
        creation.
        Default: None

    :load_kwargs: dict, optional

        Dictionary of kwargs to be passed to the yt "load" function prior to
        creating the LightRay.  Very useful for many frontends like Gadget,
        Tipsy, etc. for passing in "bounding_box", "unit_base", etc.
        Default: None

    :line_database: string, optional

        For use with the :lines: keyword. If you want to limit the available
        ion fields to be added to those available in a particular subset,
        you can use a :class:`~trident.LineDatabase`.  This means when you
        set :lines:='all', it will only use those ions present in the
        corresponding LineDatabase.  If :LineDatabase: is set to None,
        and :lines:='all', it will add every ion of every element up to Zinc.
        Default: None

    :ionization_table: string, optional

        For use with the :lines: keyword.  Path to an appropriately formatted
        HDF5 table that can be used to compute the ion fraction as a function
        of density, temperature, metallicity, and redshift.  When set to None,
        it uses the table specified in ~/.trident/config
        Default: None

    **Example**

    Generate a compound ray passing from the redshift 0 to redshift 0.05
    through a multi-output enzo simulation.

    >>> import trident
    >>> fn = 'path/to/simulation/parameter/file'
    >>> ray = trident.make_compound_ray(fn, simulation_type='Enzo',
    ... near_redshift=0.0, far_redshift=0.05, lines=['H', 'O', 'Mg II'])

    Generate a compound ray passing from the redshift 0 to redshift 0.05
    through a multi-output gadget simulation.

    >>> import trident
    >>> fn = 'path/to/simulation/parameter/file'
    >>> ray = trident.make_compound_ray(fn, simulation_type='Gadget',
    ... near_redshift=0.0, far_redshift=0.05, lines=['H', 'O', 'Mg II'])
    """
    if load_kwargs is None:
        load_kwargs = {}
    if fields is None:
        fields = []
    if data_filename is None:
        data_filename = 'ray.h5'

    lr = LightRay(parameter_filename,
                  simulation_type=simulation_type,
                  near_redshift=near_redshift,
                  far_redshift=far_redshift,
                  use_minimum_datasets=use_minimum_datasets,
                  max_box_fraction=max_box_fraction,
                  deltaz_min=deltaz_min,
                  minimum_coherent_box_fraction=minimum_coherent_box_fraction,
                  load_kwargs=load_kwargs)

    if ionization_table is None:
        ionization_table = ion_table_filepath

    # We use the final dataset from the simulation in order to test it for
    # what fields are present, etc.  This all assumes that the fields present
    # in this output will be present in ALL outputs.  Hopefully this is true,
    # because testing each dataset is going to be slow and a pain.

    sim = simulation(parameter_filename, simulation_type)
    ds = load(sim.all_outputs[-1]['filename'])

    # Include some default fields in the ray to assure it's processed correctly.

    fields = _add_default_fields(ds, fields)

    # If 'lines' kwarg is set, we need to get all the fields required to
    # create the desired absorption lines in the grid format, since grid-based
    # fields are what are directly probed by the LightRay object.

    # We first determine what fields are necessary for the desired lines, and
    # inspect the dataset to see if they already exist.  If so, we add them
<<<<<<< HEAD
    # to the field list for the ray or add the necessary fields that can
    # generate them on the ray.  
=======
    # to the field list for the ray.  If not, we have to create them.

    # We use the final dataset from the simulation in order to test it for
    # the sampling_type of the field, what fields are present, etc.  This
    # all assumes that the fields present in this output will be present in
    # ALL outputs.  Hopefully this is true, because testing each dataset
    # is going to be slow and a pain.
>>>>>>> 5d449dab

    if lines is not None:

        ion_list = _determine_ions_from_lines(line_database, lines)
<<<<<<< HEAD
        fields = _determine_fields_from_ions(ds, ion_list, fields)
=======

        sampling_type = _check_sampling_types_match(ds, ftype)

        fields, fields_to_add_to_ds = _determine_fields_from_ions(ds, ion_list,
                                        fields, ftype, sampling_type)

        # actually add the fields we need to add to the dataset
        # by adding the fields to the setup_function passed to each dataset
        # as it is loaded by make_light_ray()

        def setup_ds(ds):

            for atom, ion_state in fields_to_add_to_ds:
                add_ion_number_density_field(atom, ion_state, ds,
                                            ftype=ftype,
                                            ionization_table=ionization_table,
                                            sampling_type=sampling_type)
            if setup_function is not None:
                setup_function(ds)

    else:
        # Define setup_ds in cases when no lines are specified.

        def setup_ds(ds):
            pass
>>>>>>> 5d449dab

    # To assure there are no fields that are double specified or that collide
    # based on being specified as "density" as well as ("gas", "density"),
    # we will just assume that all non-tuple fields requested are ftype "gas".
    for i in range(len(fields)):
        if isinstance(fields[i], str):
            fields[i] = ('gas', fields[i])
    fields = uniquify(fields)

<<<<<<< HEAD
    return lr.make_light_ray(seed=seed, 
                             fields=fields, 
                             setup_function=setup_function,
=======
    return lr.make_light_ray(seed=seed,
                             fields=fields,
                             setup_function=setup_ds,
>>>>>>> 5d449dab
                             solution_filename=solution_filename,
                             data_filename=data_filename,
                             redshift=None, njobs=-1)

def _determine_ions_from_lines(line_database, lines):
    """
    Figure out what ions are necessary to produce the desired lines
    """
    if line_database is not None:
        line_database = LineDatabase(line_database)
        ion_list = line_database.parse_subset_to_ions(lines)
    else:
        ion_list = []
        if lines == 'all' or lines == ['all']:
            for k,v in six.iteritems(atomic_number):
                for j in range(v+1):
                    ion_list.append((k, j+1))
        else:
            for line in lines:
                linen = line.split()
                if len(linen) >= 2:
                    ion_list.append((linen[0], from_roman(linen[1])))
                elif len(linen) == 1:
                    num_states = atomic_number[linen[0]]
                    for j in range(num_states+1):
                        ion_list.append((linen[0], j+1))
                else:
                    raise RuntimeError("Cannot add a blank ion.")

    return uniquify(ion_list)

def _determine_fields_from_ions(ds, ion_list, fields):
    """
<<<<<<< HEAD
    Figure out what fields need to be added based on the ions present.

    Check if the number_density fields for these ions exist, and if so, add 
    them to field list. If not, leave them off, as they'll be generated 
=======
    Figure out what fields need to be added based on the ions present
    and the particle type

    For sph (determined by sampling_type):
    Identify if the number_density fields for the desired ions already
    exist on the dataset, and if so, just add them to the list
    of fields to be added to the ray.
    If not, add these ion fields to the dataset as particle fields,
    which prompts them being smoothed to the grid, and add the resulting
    smoothed fields (e.g. ("gas", "x_number_density")) to the list of fields
    to be added to the ray.  Include the 'temperature' field for
    calculating the width of voigt profiles in the absorption spectrum.

    For grid:
    Check if the number_density fields for these ions exist, and if so, add
    them to field list. If not, leave them off, as they'll be generated
>>>>>>> 5d449dab
    on the fly by SpectrumGenerator as long as we include the 'density',
    'temperature', and appropriate 'metallicity' fields.
    """
    for ion in ion_list:
        atom = ion[0].capitalize()
        ion_state = ion[1]
        nuclei_field = "%s_nuclei_mass_density" % atom
        metallicity_field = "%s_metallicity" % atom
        if ion_state == 1:
            field = "%s_number_density" % atom
            alias_field = "%s_p0_number_density" % atom
        else:
            field = "%s_p%d_number_density" % (atom, ion_state-1)
            alias_field = "%s_p%d_number_density" % (atom, ion_state-1)

        # Check to see if the ion field (or its alias) exists.  If so, add 
        # it to the ray.  If not, then append the density and the appropriate
        # metal field so one can create the ion field on the fly on the 
        # ray itself.
        if ("gas", field) not in ds.derived_field_list:
            if ("gas", alias_field) not in ds.derived_field_list:
                fields.append(('gas', 'density'))
                if ('gas', metallicity_field) in ds.derived_field_list:
                    fields.append(('gas', metallicity_field))
                elif ('gas', nuclei_field) in ds.derived_field_list:
                    fields.append(('gas', nuclei_field))
                elif atom != 'H':
                    fields.append(('gas', 'metallicity'))
                else:
<<<<<<< HEAD
                    # Don't need metallicity field if we're just looking
                    # at hydrogen
                    pass
=======
                    # If this is a  grid-based field where the ion field
                    # doesn't yet exist, just append the density and
                    # appropriate metal field for ion field calculation
                    # on the ray itself instead of adding it to the full ds
                    fields.append(('gas', 'density'))
                    if ('gas', metallicity_field) in ds.derived_field_list:
                        fields.append(('gas', metallicity_field))
                    elif ('gas', nuclei_field) in ds.derived_field_list:
                        fields.append(('gas', nuclei_field))
                    elif atom != 'H':
                        fields.append(('gas', 'metallicity'))
                    else:
                        # Don't need metallicity field if we're just looking
                        # at hydrogen
                        pass
>>>>>>> 5d449dab
            else:
                fields.append(("gas", alias_field))
        else:
            fields.append(("gas", field))

<<<<<<< HEAD
    return fields

def _add_default_fields(ds, fields): 
    """ 
=======
    return fields, fields_to_add_to_ds

def _add_default_fields(ds, fields):
    """
>>>>>>> 5d449dab
    Add some default fields to rays to assure they can be processed correctly.
    """
    if ("gas", "temperature") in ds.derived_field_list:
        fields.append(("gas", 'temperature'))

    # H_nuclei_density should be added if possible to assure that the _log_nH
<<<<<<< HEAD
    # field, which is used as "density" in the ion_balance interpolation to 
=======
    # field, which is used as "density" in the ion_balance interpolation to
>>>>>>> 5d449dab
    # produce ion fields, is calculated as accurately as possible.
    if ('gas', 'H_nuclei_density') in ds.derived_field_list:
        fields.append(('gas', 'H_nuclei_density'))

    return fields<|MERGE_RESOLUTION|>--- conflicted
+++ resolved
@@ -30,11 +30,6 @@
 from trident.ion_balance import \
     add_ion_number_density_field, \
     atomic_number
-<<<<<<< HEAD
-=======
-from trident.utilities import \
-    _check_sampling_types_match
->>>>>>> 5d449dab
 
 def make_simple_ray(dataset_file, start_position, end_position,
                     lines=None, ftype="gas", fields=None,
@@ -74,14 +69,6 @@
     If the necessary fields do not exist for your line of choice, they will
     be added to your dataset before adding them to the ray.
 
-<<<<<<< HEAD
-=======
-    If using the :lines: keyword with an SPH dataset, it is very important
-    to set the :ftype: keyword appropriately, or you may end up calculating
-    ion fields by interpolating on data already smoothed to the grid.  This is
-    generally not desired.
-
->>>>>>> 5d449dab
     **Parameters**
 
     :dataset_file: string or yt Dataset object
@@ -96,15 +83,6 @@
         ray.  If providing a raw list, coordinates are assumed to be in
         code length units, but if providing a YTArray, any units can be
         specified.
-<<<<<<< HEAD
-=======
-
-                    lines=None, fields=None, solution_filename=None,
-                    data_filename=None, trajectory=None, redshift=None,
-                    line_database=None, ftype="gas",
-                    setup_function=None, load_kwargs=None,
-                    ionization_table=None):
->>>>>>> 5d449dab
 
     :lines: list of strings, optional
 
@@ -114,29 +92,11 @@
         the integer wavelength value of the desired line.  If set to 'all',
         includes all possible ions from H to Zn. :lines: can be used
         in conjunction with :fields: as they will not override each other.
-<<<<<<< HEAD
-=======
-        If using the :lines: keyword with an SPH dataset, it is very important
-        to set the :ftype: keyword appropriately, or you may end up calculating
-        ion fields by interpolating on data already smoothed to the grid.
-        This is generally not desired.
->>>>>>> 5d449dab
         Default: None
 
     :ftype: string, optional
 
-<<<<<<< HEAD
         This is now deprecated and unnecessary.
-=======
-        For use with the :lines: keyword.  It is the field type of the fields to
-        be added.  It is the first string in the field tuple e.g. "gas" in
-        ("gas", "O_p5_number_density"). For SPH datasets, it is important to
-        set this to the field type of the gas particles in your dataset
-        (e.g. 'PartType0'), as it determines the source data for the ion
-        fields to be added. If you leave it set to "gas", it will calculate
-        the ion fields based on the hydro fields already smoothed on the grid,
-        which is usually not desired.
->>>>>>> 5d449dab
         Default: "gas"
 
     :fields: list of strings, optional
@@ -208,14 +168,8 @@
 
     **Example**
 
-<<<<<<< HEAD
     Generate a simple ray passing from the lower left corner to the upper 
     right corner through some Gizmo dataset:
-=======
-    Generate a simple ray passing from the lower left corner to the upper
-    right corner through some Gizmo dataset where gas particles are
-    ftype='PartType0':
->>>>>>> 5d449dab
 
     >>> import trident
     >>> import yt
@@ -256,22 +210,7 @@
     if lines is not None:
 
         ion_list = _determine_ions_from_lines(line_database, lines)
-<<<<<<< HEAD
         fields = _determine_fields_from_ions(ds, ion_list, fields)
-=======
-
-        sampling_type = _check_sampling_types_match(ds, ftype)
-
-        fields, fields_to_add_to_ds = _determine_fields_from_ions(ds, ion_list,
-                                        fields, ftype, sampling_type)
-
-        # actually add the fields we need to add to the dataset
-        for atom, ion_state in fields_to_add_to_ds:
-            add_ion_number_density_field(atom, ion_state, ds,
-                                         ftype=ftype,
-                                         ionization_table=ionization_table,
-                                         sampling_type=sampling_type)
->>>>>>> 5d449dab
 
     # To assure there are no fields that are double specified or that collide
     # based on being specified as "density" as well as ("gas", "density"),
@@ -352,18 +291,7 @@
 
     The :lines: keyword can be set to automatically add all fields to the
     resulting ray necessary for later use with the SpectrumGenerator class.
-<<<<<<< HEAD
-
-=======
-    If the necessary fields do not exist for your line of choice, they will
-    be added to your datasets before adding them to the ray.
-
-    If using the :lines: keyword with SPH datasets, it is very important
-    to set the :ftype: keyword appropriately, or you may end up calculating
-    ion fields by interpolating on data already smoothed to the grid.  This is
-    generally not desired.
- 
->>>>>>> 5d449dab
+
     **Parameters**
 
     :parameter_filename: string
@@ -388,29 +316,11 @@
         the integer wavelength value of the desired line.  If set to 'all',
         includes all possible ions from H to Zn. :lines: can be used
         in conjunction with :fields: as they will not override each other.
-<<<<<<< HEAD
-=======
-        If using the :lines: keyword with an SPH dataset, it is very important
-        to set the :ftype: keyword appropriately, or you may end up calculating
-        ion fields by interpolating on data already smoothed to the grid.
-        This is generally not desired.
->>>>>>> 5d449dab
         Default: None
 
     :ftype: string, optional
 
-<<<<<<< HEAD
         This is now deprecated and unnecessary.
-=======
-        For use with the :lines: keyword.  It is the field type of the fields to
-        be added.  It is the first string in the field tuple e.g. "gas" in
-        ("gas", "O_p5_number_density"). For SPH datasets, it is important to
-        set this to the field type of the gas particles in your dataset
-        (e.g. 'PartType0'), as it determines the source data for the ion
-        fields to be added. If you leave it set to "gas", it will calculate
-        the ion fields based on the hydro fields already smoothed on the grid,
-        which is usually not desired.
->>>>>>> 5d449dab
         Default: "gas"
 
     :fields: list of strings, optional
@@ -565,51 +475,13 @@
 
     # We first determine what fields are necessary for the desired lines, and
     # inspect the dataset to see if they already exist.  If so, we add them
-<<<<<<< HEAD
     # to the field list for the ray or add the necessary fields that can
     # generate them on the ray.  
-=======
-    # to the field list for the ray.  If not, we have to create them.
-
-    # We use the final dataset from the simulation in order to test it for
-    # the sampling_type of the field, what fields are present, etc.  This
-    # all assumes that the fields present in this output will be present in
-    # ALL outputs.  Hopefully this is true, because testing each dataset
-    # is going to be slow and a pain.
->>>>>>> 5d449dab
 
     if lines is not None:
 
         ion_list = _determine_ions_from_lines(line_database, lines)
-<<<<<<< HEAD
         fields = _determine_fields_from_ions(ds, ion_list, fields)
-=======
-
-        sampling_type = _check_sampling_types_match(ds, ftype)
-
-        fields, fields_to_add_to_ds = _determine_fields_from_ions(ds, ion_list,
-                                        fields, ftype, sampling_type)
-
-        # actually add the fields we need to add to the dataset
-        # by adding the fields to the setup_function passed to each dataset
-        # as it is loaded by make_light_ray()
-
-        def setup_ds(ds):
-
-            for atom, ion_state in fields_to_add_to_ds:
-                add_ion_number_density_field(atom, ion_state, ds,
-                                            ftype=ftype,
-                                            ionization_table=ionization_table,
-                                            sampling_type=sampling_type)
-            if setup_function is not None:
-                setup_function(ds)
-
-    else:
-        # Define setup_ds in cases when no lines are specified.
-
-        def setup_ds(ds):
-            pass
->>>>>>> 5d449dab
 
     # To assure there are no fields that are double specified or that collide
     # based on being specified as "density" as well as ("gas", "density"),
@@ -619,15 +491,9 @@
             fields[i] = ('gas', fields[i])
     fields = uniquify(fields)
 
-<<<<<<< HEAD
     return lr.make_light_ray(seed=seed, 
                              fields=fields, 
                              setup_function=setup_function,
-=======
-    return lr.make_light_ray(seed=seed,
-                             fields=fields,
-                             setup_function=setup_ds,
->>>>>>> 5d449dab
                              solution_filename=solution_filename,
                              data_filename=data_filename,
                              redshift=None, njobs=-1)
@@ -661,29 +527,10 @@
 
 def _determine_fields_from_ions(ds, ion_list, fields):
     """
-<<<<<<< HEAD
     Figure out what fields need to be added based on the ions present.
 
     Check if the number_density fields for these ions exist, and if so, add 
     them to field list. If not, leave them off, as they'll be generated 
-=======
-    Figure out what fields need to be added based on the ions present
-    and the particle type
-
-    For sph (determined by sampling_type):
-    Identify if the number_density fields for the desired ions already
-    exist on the dataset, and if so, just add them to the list
-    of fields to be added to the ray.
-    If not, add these ion fields to the dataset as particle fields,
-    which prompts them being smoothed to the grid, and add the resulting
-    smoothed fields (e.g. ("gas", "x_number_density")) to the list of fields
-    to be added to the ray.  Include the 'temperature' field for
-    calculating the width of voigt profiles in the absorption spectrum.
-
-    For grid:
-    Check if the number_density fields for these ions exist, and if so, add
-    them to field list. If not, leave them off, as they'll be generated
->>>>>>> 5d449dab
     on the fly by SpectrumGenerator as long as we include the 'density',
     'temperature', and appropriate 'metallicity' fields.
     """
@@ -713,54 +560,25 @@
                 elif atom != 'H':
                     fields.append(('gas', 'metallicity'))
                 else:
-<<<<<<< HEAD
                     # Don't need metallicity field if we're just looking
                     # at hydrogen
                     pass
-=======
-                    # If this is a  grid-based field where the ion field
-                    # doesn't yet exist, just append the density and
-                    # appropriate metal field for ion field calculation
-                    # on the ray itself instead of adding it to the full ds
-                    fields.append(('gas', 'density'))
-                    if ('gas', metallicity_field) in ds.derived_field_list:
-                        fields.append(('gas', metallicity_field))
-                    elif ('gas', nuclei_field) in ds.derived_field_list:
-                        fields.append(('gas', nuclei_field))
-                    elif atom != 'H':
-                        fields.append(('gas', 'metallicity'))
-                    else:
-                        # Don't need metallicity field if we're just looking
-                        # at hydrogen
-                        pass
->>>>>>> 5d449dab
             else:
                 fields.append(("gas", alias_field))
         else:
             fields.append(("gas", field))
 
-<<<<<<< HEAD
     return fields
 
 def _add_default_fields(ds, fields): 
     """ 
-=======
-    return fields, fields_to_add_to_ds
-
-def _add_default_fields(ds, fields):
-    """
->>>>>>> 5d449dab
     Add some default fields to rays to assure they can be processed correctly.
     """
     if ("gas", "temperature") in ds.derived_field_list:
         fields.append(("gas", 'temperature'))
 
     # H_nuclei_density should be added if possible to assure that the _log_nH
-<<<<<<< HEAD
-    # field, which is used as "density" in the ion_balance interpolation to 
-=======
     # field, which is used as "density" in the ion_balance interpolation to
->>>>>>> 5d449dab
     # produce ion fields, is calculated as accurately as possible.
     if ('gas', 'H_nuclei_density') in ds.derived_field_list:
         fields.append(('gas', 'H_nuclei_density'))
