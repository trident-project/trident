--- conflicted
+++ resolved
@@ -75,23 +75,17 @@
         input.close()
 
 def _log_nH(field, data):
-    return np.log10(data["gas", "density"] * to_nH)
+    return np.log10(data['density'] * to_nH)
 
 def _redshift(field, data):
     return data.ds.current_redshift * \
-        np.ones(data["gas", "density"].shape, dtype=data["gas", "density"].dtype)
+        np.ones(data['density'].shape, dtype=data['density'].dtype)
 
 def _log_T(field, data):
-<<<<<<< HEAD
-    return np.log10(data["gas", "temperature"])
-        
-def add_ion_fraction_field(atom, ion, ionization_table, ds):
-=======
     return np.log10(data['temperature'])
 
 def add_ion_fraction_field(atom, ion, ionization_table, ds,
                            field_suffix=False):
->>>>>>> 6b15c6c1
     """
     Add ion fraction field to a yt data object.
 
@@ -121,21 +115,15 @@
     name that indicates what ionization table was used
     """
 
-    if ("gas", "log_nH") not in ds.derived_field_list:
-        ds.add_field(("gas", "log_nH"), function=_log_nH, units="")
-
-    if ("gas", "redshift") not in ds.derived_field_list:
-        ds.add_field(("gas", "redshift"), function=_redshift, units="")
-
-<<<<<<< HEAD
-    if ("gas", "log_T") not in ds.derived_field_list:
-        ds.add_field(("gas", "log_T"), function=_log_T, units="")
-    
-=======
+    if 'log_nH' not in ds.derived_field_list:
+        ds.add_field('log_nH', function=_log_nH, units="")
+
+    if 'redshift' not in ds.derived_field_list:
+        ds.add_field('redshift', function=_redshift, units="")
+
     if 'log_T' not in ds.derived_field_list:
         ds.add_field('log_T', function=_log_T, units="")
 
->>>>>>> 6b15c6c1
     atom = string.capitalize(atom)
     if ion == 1:
         field = "%s_ion_fraction" % atom
@@ -313,11 +301,11 @@
     fractionField = "%s_ion_fraction%s" %(prefix, suffix)
     if atom == 'H' or atom == 'He':
         field = solar_abundance[atom] * data[fractionField] * \
-                data["gas", "density"]
+                data['density']
     else:
         field = data.ds.quan(solar_abundance[atom], "1.0/Zsun") * \
-                data[fractionField] * data["gas", "metallicity"] * \
-                data["gas", "density"]
+                data[fractionField] * data['metallicity'] * \
+                data['density']
                 # Ideally we'd like to use the following line
                 # but it is very slow to compute.
                 # If we get H_nuclei_density spread up
@@ -351,9 +339,7 @@
                     t_param[0], t_param[-1]])
 
         interp = TrilinearFieldInterpolator(ionFraction, bds,
-                                            [("gas", "log_nH"),
-                                             ("gas", "redshift"),
-                                             ("gas", "log_T")],
+                                            ['log_nH', 'redshift', 'log_T'],
                                             truncate=True)
 
     else:
