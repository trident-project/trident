"""
Ion fraction fields using Cloudy data.

"""

#-----------------------------------------------------------------------------
# Copyright (c) 2015, Trident Development Team.
#
# Distributed under the terms of the Modified BSD License.
#
# The full license is in the file COPYING.txt, distributed with this software.
#-----------------------------------------------------------------------------

from yt.fields.field_detector import \
    FieldDetector
from yt.fields.local_fields import add_field
from yt.utilities.linear_interpolators import TrilinearFieldInterpolator, \
                                              UnilinearFieldInterpolator
from yt.utilities.physical_constants import mh
from yt.funcs import mylog
import numpy as np
import string
import h5py
import copy
import os

H_mass_fraction = 0.76
to_nH = H_mass_fraction / mh

# set fractions to 0 for values lower than 1e-7,
# which is what is used in Sutherland & Dopita (1993).
fraction_zero_point = 1.e-7
zero_out_value = -30.

table_store = {}

# Reads in comma separated ionization balance tables from
# Sutherland & Dopita (1993). << Is this accurate any more?
class IonBalanceTable(object):
    def __init__(self, filename, atom=None):
        """
        IonBalanceTable class

        Used to load in an HDF5 file that contains
        the values for the ionization state of the gas
        as a function of density, temperature, and
        metallcity for a given atom

        Parameters

        filename: string
        Name of the HDF5 file that contains the
        ionization data

        atom: string
        The atomic species you want to create
        an IonBalanceTable for

        """

        self.filename = filename
        self.parameters = []
        self.ion_fraction = []
        self._load_hdf5_table(atom)

    def _load_hdf5_table(self, atom):
        "Read in ion balance table from hdf5."
        input = h5py.File(self.filename, 'r')
        self.ion_fraction = input[atom].value
        self.ion_fraction[self.ion_fraction < np.log10(fraction_zero_point)] = zero_out_value
        for par in range(1, len(self.ion_fraction.shape) - 1):
            name = "Parameter%d" % par
            self.parameters.append(input[atom].attrs[name])
        self.parameters.append(input[atom].attrs['Temperature'])
        input.close()

def _log_nH(field, data):
    return np.log10(data["gas", "density"] * to_nH)

def _redshift(field, data):
    return data.ds.current_redshift * \
        np.ones(data["gas", "density"].shape, dtype=data["gas", "density"].dtype)

def _log_T(field, data):
<<<<<<< HEAD
    return np.log10(data['temperature'])

def add_ion_fraction_field(atom, ion, ionization_table, ds,
                           field_suffix=False):
=======
    return np.log10(data["gas", "temperature"])
        
def add_ion_fraction_field(atom, ion, ionization_table, ds):
>>>>>>> 2fff4d08
    """
    Add ion fraction field to a yt data object.

    For example, add_ion_fraction_field('O',6) creates a field
    called O_p5_ion_fraction.

    Parameters

    atom: string
    Atomic species for desired ion fraction

    ion: integer
    Ion number for desired species

    ionization_table: string
    Path to an appropriately formatted HDF5 table
    that can be used to compute the ion fraction
    as a function of density, temperature, metallicity,
    and redshift.

    ds: yt dataset object
    This is the object to which the ion fraction field
    will be added.

    field_suffix : boolean
    Determines whether or not to append a suffix to the field
    name that indicates what ionization table was used
    """

    if ("gas", "log_nH") not in ds.derived_field_list:
        ds.add_field(("gas", "log_nH"), function=_log_nH, units="")

    if ("gas", "redshift") not in ds.derived_field_list:
        ds.add_field(("gas", "redshift"), function=_redshift, units="")

<<<<<<< HEAD
    if 'log_T' not in ds.derived_field_list:
        ds.add_field('log_T', function=_log_T, units="")

=======
    if ("gas", "log_T") not in ds.derived_field_list:
        ds.add_field(("gas", "log_T"), function=_log_T, units="")
    
>>>>>>> 2fff4d08
    atom = string.capitalize(atom)
    if ion == 1:
        field = "%s_ion_fraction" % atom
    else:
        field = "%s_p%d_ion_fraction" % (atom, ion-1)
    if field_suffix:
        field += "_%s" %ionization_table.split("/")[-1].split(".h5")[0]

    data_file = ionization_table

    if not table_store.has_key(field):
        ionTable = IonBalanceTable(data_file, atom)
        table_store[field] = {'fraction': copy.deepcopy(ionTable.ion_fraction[ion-1]),
                              'parameters': copy.deepcopy(ionTable.parameters)}
        del ionTable

    ds.add_field(("gas", field),function=_ion_fraction_field, units="")

def add_ion_number_density_field(atom, ion, ionization_table, ds,
                                 field_suffix=False, **kwargs):
    """
    Add ion number density field to a yt data object.

    For example, add_ion_number_density_field('O',6) creates a field
    called O_p5_number_density.

    Parameters

    atom: string
    Atomic species for desired ion fraction

    ion: integer
    Ion number for desired species

    ionization_table: string
    Path to an appropriately formatted HDF5 table
    that can be used to compute the ion fraction
    as a function of density, temperature, metallicity,
    and redshift.

    ds: yt dataset object
    This is the object to which the ion fraction field
    will be added.

    field_suffix : boolean
    Determines whether or not to append a suffix to the field
    name that indicates what ionization table was used
    """
    atom = string.capitalize(atom)
    if ion == 1:
        field = "%s_number_density" % atom
    else:
        field = "%s_p%d_number_density" % (atom, ion-1)
    if field_suffix:
        field += "_%s" %ionization_table.split("/")[-1].split(".h5")[0]
    add_ion_fraction_field(atom, ion, ionization_table, ds,
                           field_suffix=field_suffix, **kwargs)
    ds.add_field(("gas", field),function=_ion_number_density,
              units="1.0/cm**3")

def add_ion_density_field(atom, ion, ionization_table, ds,
                          field_suffix=False, **kwargs):
    """
    Add ion mass density field to a yt data object.

    For example, add_ion_density_field('O',6) creates a field
    called O_p5_density.

    Parameters

    atom: string
    Atomic species for desired ion fraction

    ion: integer
    Ion number for desired species

    ionization_table: string
    Path to an appropriately formatted HDF5 table
    that can be used to compute the ion fraction
    as a function of density, temperature, metallicity,
    and redshift.

    ds: yt dataset object
    This is the object to which the ion fraction field
    will be added.

    field_suffix : boolean
    Determines whether or not to append a suffix to the field
    name that indicates what ionization table was used
    """
    atom = string.capitalize(atom)
    if ion == 1:
        field = "%s_density" % atom
    else:
        field = "%s_p%d_density" % (atom, ion-1)
    if field_suffix:
        field += "_%s" %ionization_table.split("/")[-1].split(".h5")[0]
    add_ion_number_density_field(atom, ion, ionization_table, ds,
                                 field_suffix=field_suffix, **kwargs)
    ds.add_field(("gas", field),function=_ion_density,
              units="g/cm**3")

def add_ion_mass_field(atom, ion, ionization_table, ds,
                       field_suffix=False, **kwargs):
    """
    Add ion mass fields (g and Msun) to a yt data object.

    For example, add_ion_density_field('O',6) creates a field
    called O_p5_mass.

    Parameters

    atom: string
    Atomic species for desired ion fraction

    ion: integer
    Ion number for desired species

    ionization_table: string
    Path to an appropriately formatted HDF5 table
    that can be used to compute the ion fraction
    as a function of density, temperature, metallicity,
    and redshift.

    ds: yt dataset object
    This is the object to which the ion fraction field
    will be added.

    field_suffix : boolean
    Determines whether or not to append a suffix to the field
    name that indicates what ionization table was used
    """
    atom = string.capitalize(atom)
    if ion == 1:
        field = "%s_mass" % atom
    else:
        field = "%s_p%s_mass" % (atom, ion-1)
    if field_suffix:
        field += "_%s" %ionization_table.split("/")[-1].split(".h5")[0]
    add_ion_density_field(atom, ion, ionization_table, ds,
                          field_suffix=field_suffix, **kwargs)
    ds.add_field(("gas", field),function=_ion_mass, units=r"g")

def _ion_mass(field,data):
    if isinstance(field.name, tuple):
        field_name = field.name[1]
    else:
        field_name = field.name
    atom = field_name.split("_")[0]
    prefix = field_name.split("_mass")[0]
    suffix = field_name.split("_mass")[-1]
    densityField = "%s_density%s" %(prefix, suffix)
    return data[densityField] * data['cell_volume']

def _ion_density(field,data):
    if isinstance(field.name, tuple):
        field_name = field.name[1]
    else:
        field_name = field.name
    atom = field_name.split("_")[0]
    prefix = field_name.split("_density")[0]
    suffix = field_name.split("_density")[-1]
    numberDensityField = "%s_number_density%s" %(prefix, suffix)
    # the "mh" makes sure that the units work out
    return atomic_mass[atom] * data[numberDensityField] * mh

def _ion_number_density(field,data):
    if isinstance(field.name, tuple):
        field_name = field.name[1]
    else:
        field_name = field.name
    atom = field_name.split("_")[0]
    prefix = field_name.split("_number_density")[0]
    suffix = field_name.split("_number_density")[-1]
    fractionField = "%s_ion_fraction%s" %(prefix, suffix)
    if atom == 'H' or atom == 'He':
        field = solar_abundance[atom] * data[fractionField] * \
                data["gas", "density"]
    else:
        field = data.ds.quan(solar_abundance[atom], "1.0/Zsun") * \
                data[fractionField] * data["gas", "metallicity"] * \
                data["gas", "density"]
                # Ideally we'd like to use the following line
                # but it is very slow to compute.
                # If we get H_nuclei_density spread up
                # then we will want to remove the "to_nH" below
                # (this applies above as well)
                #data['H_nuclei_density']
    field[field <= 0.0] = 1.e-50
    # the "to_nH", does the final conversion to number density
    return field * to_nH

def _ion_fraction_field(field,data):
    if isinstance(field.name, tuple):
        field_name = field.name[1]
    else:
        field_name = field.name
    n_parameters = len(table_store[field_name]['parameters'])

    if n_parameters == 1:
        ionFraction = table_store[field_name]['fraction']
        t_param = table_store[field_name]['parameters'][0]
        bds = (t_param[0], t_param[-1])

        interp = UnilinearFieldInterpolator(ionFraction, bds, 'log_T', truncate=True)

    elif n_parameters == 3:
        ionFraction = table_store[field_name]['fraction']
        n_param = table_store[field_name]['parameters'][0]
        z_param = table_store[field_name]['parameters'][1]
        t_param = table_store[field_name]['parameters'][2]
        bds = np.array([n_param[0], n_param[-1], z_param[0], z_param[-1],
                    t_param[0], t_param[-1]])

        interp = TrilinearFieldInterpolator(ionFraction, bds,
                                            [("gas", "log_nH"),
                                             ("gas", "redshift"),
                                             ("gas", "log_T")],
                                            truncate=True)

    else:
        raise RuntimeError("This data file format is not supported.")

    fraction = np.power(10, interp(data))
    fraction[fraction <= fraction_zero_point] = 0.0
    if not isinstance(data, FieldDetector) and (fraction > 1.0).any():
        mylog.warning("An ion fraction greater than 1 was calculated.  " +
                      "This is wrong!")
    return fraction

# Taken from Cloudy documentation.
solar_abundance = {'H':1.00e+00,'He':1.00e-01,'Li':2.04e-09,
                   'Be':2.63e-11,'B':6.17e-10,'C':2.45e-04,
                   'N':8.51e-05,'O':4.90e-04,'F':3.02e-08,
                   'Ne':1.00e-04,'Na':2.14e-06,'Mg':3.47e-05,
                   'Al':2.95e-06,'Si':3.47e-05,'P':3.20e-07,
                   'S':1.84e-05,'Cl':1.91e-07,'Ar':2.51e-06,
                   'K':1.32e-07,'Ca':2.29e-06,'Sc':1.48e-09,
                   'Ti':1.05e-07,'V':1.00e-08,'Cr':4.68e-07,
                   'Mn':2.88e-07,'Fe':2.82e-05,'Co':8.32e-08,
                   'Ni':1.78e-06,'Cu':1.62e-08,'Zn':3.98e-08}

atomic_mass = {'H': 1.00794, 'He': 4.002602, 'Li': 6.941,
               'Be': 9.012182, 'B': 10.811, 'C': 12.0107,
               'N': 14.0067, 'O': 15.9994, 'F': 18.9984032,
               'Ne': 20.1797, 'Na': 22.989770, 'Mg': 24.3050,
               'Al': 26.981538, 'Si': 28.0855, 'P': 30.973761,
               'S': 32.065, 'Cl': 35.453, 'Ar': 39.948,
               'K': 39.0983, 'Ca': 40.078, 'Sc': 44.955910,
               'Ti': 47.867, 'V': 50.9415, 'Cr': 51.9961,
               'Mn': 54.938049, 'Fe': 55.845, 'Co': 58.933200,
               'Ni': 58.6934, 'Cu': 63.546, 'Zn': 65.409}<|MERGE_RESOLUTION|>--- conflicted
+++ resolved
@@ -82,16 +82,10 @@
         np.ones(data["gas", "density"].shape, dtype=data["gas", "density"].dtype)
 
 def _log_T(field, data):
-<<<<<<< HEAD
-    return np.log10(data['temperature'])
+    return np.log10(data["gas", "temperature"])
 
 def add_ion_fraction_field(atom, ion, ionization_table, ds,
                            field_suffix=False):
-=======
-    return np.log10(data["gas", "temperature"])
-        
-def add_ion_fraction_field(atom, ion, ionization_table, ds):
->>>>>>> 2fff4d08
     """
     Add ion fraction field to a yt data object.
 
@@ -127,15 +121,9 @@
     if ("gas", "redshift") not in ds.derived_field_list:
         ds.add_field(("gas", "redshift"), function=_redshift, units="")
 
-<<<<<<< HEAD
-    if 'log_T' not in ds.derived_field_list:
-        ds.add_field('log_T', function=_log_T, units="")
-
-=======
     if ("gas", "log_T") not in ds.derived_field_list:
         ds.add_field(("gas", "log_T"), function=_log_T, units="")
-    
->>>>>>> 2fff4d08
+
     atom = string.capitalize(atom)
     if ion == 1:
         field = "%s_ion_fraction" % atom
