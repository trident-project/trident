--- conflicted
+++ resolved
@@ -452,13 +452,8 @@
 
 # Valid instruments
 valid_instruments = \
-<<<<<<< HEAD
     {'COS' :
-       Instrument(1150, 1450, dlambda=0.005, lsf_kernel='avg_COS.txt', name='COS'),
-=======
-    {'COS' : 
        Instrument(1150, 1450, dlambda=0.01, lsf_kernel='avg_COS.txt', name='COS'),
->>>>>>> 102d5711
      'HIRES' :
        Instrument(1200, 1400, dlambda=0.01, name='HIRES'),
      'UVES' :
