--- conflicted
+++ resolved
@@ -453,31 +453,6 @@
                                     gamma, f_value, field=field,
                                     identifier=identifier)
 
-<<<<<<< HEAD
-    def plot_spectrum(self, filename="spectrum.png",
-                      lambda_limits=None, flux_limits=None,
-                      title=None, label=None,
-                      stagger=0.2):
-        """
-        Plot the spectrum from the SpectrumGenerator class.
-
-        This is a convenience method that wraps the plot_spectrum standalone
-        function for use with the data from the SpectrumGenerator itself.
-    
-        Parameters
-    
-        filename : string, optional
-    
-        title : string, optional
-            title for plot
-    
-        label : string or list of strings, optional
-            label for each spectrum to be plotted
-        """
-        plot_spectrum(self.lambda_bins, self.flux_field, filename=filename,
-                      lambda_limits=lambda_limits, flux_limits=flux_limits,
-                      title=title)
-=======
     def save_spectrum(self, filename='spectrum.h5', format=None):
         """
         Save the current spectral data to an output file.  Unless specified, 
@@ -501,4 +476,27 @@
         else:
             mylog.warn("Invalid format.  Must be 'HDF5', 'FITS', 'ASCII'. Defaulting to ASCII.")
             self._write_spectrum_ascii(filename)
->>>>>>> 7cd5fc51
+
+    def plot_spectrum(self, filename="spectrum.png",
+                      lambda_limits=None, flux_limits=None,
+                      title=None, label=None,
+                      stagger=0.2):
+        """
+        Plot the spectrum from the SpectrumGenerator class.
+
+        This is a convenience method that wraps the plot_spectrum standalone
+        function for use with the data from the SpectrumGenerator itself.
+    
+        Parameters
+    
+        filename : string, optional
+    
+        title : string, optional
+            title for plot
+    
+        label : string or list of strings, optional
+            label for each spectrum to be plotted
+        """
+        plot_spectrum(self.lambda_bins, self.flux_field, filename=filename,
+                      lambda_limits=lambda_limits, flux_limits=flux_limits,
+                      title=title)