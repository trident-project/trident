--- conflicted
+++ resolved
@@ -217,11 +217,8 @@
                       use_peculiar_velocity=True,
                       observing_redshift=0.0,
                       ly_continuum=True,
-<<<<<<< HEAD
+                      store_observables=False,
                       min_tau=1e-3,
-=======
-                      store_observables=False,
->>>>>>> 2efd3e97
                       njobs="auto"):
         """
         Make a spectrum from ray data depositing the desired lines.  Make sure
@@ -275,7 +272,15 @@
             of index 3 and normalization to match opacity of final Lyman lines.
             Default: True
 
-<<<<<<< HEAD
+        :store_observables: optional, boolean
+
+            If set to true, observable properties for each cell in the light
+            ray will be saved for each line in the line list. Properties
+            include the column density, tau, thermal b, and the wavelength
+            where tau was deposited. Best applied for a reasonable number
+            of lines.
+            Default: False
+
         :min_tau: optional, float
            This value determines size of the wavelength window used to
            deposit lines or continua.  The wavelength window is expanded
@@ -285,16 +290,6 @@
            run time.  An increase by a factor of ten will result in roughly a
            2x slow down.
            Default: 1e-3.
-=======
-        :store_observables: optional, boolean
-
-            If set to true, observable properties for each cell in the light
-            ray will be saved for each line in the line list. Properties
-            include the column density, tau, thermal b, and the wavelength
-            where tau was deposited. Best applied for a reasonable number
-            of lines.
-            Default: False
->>>>>>> 2efd3e97
 
         :njobs: optional, int or "auto"
 
@@ -393,12 +388,8 @@
                                          line_list_file=None,
                                          use_peculiar_velocity=use_peculiar_velocity,
                                          observing_redshift=observing_redshift,
-<<<<<<< HEAD
+                                         store_observables=store_observables,
                                          min_tau=min_tau, njobs=njobs)
-=======
-                                         store_observables=store_observables,
-                                         njobs=njobs)
->>>>>>> 2efd3e97
 
     def _get_qso_spectrum(self, emitting_redshift, observing_redshift,
                           filename=None):
