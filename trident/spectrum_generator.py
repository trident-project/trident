--- conflicted
+++ resolved
@@ -189,17 +189,11 @@
     """
     def __init__(self, instrument=None, lambda_min=None, lambda_max=None,
                  n_lambda=None, dlambda=None, lsf_kernel=None,
-<<<<<<< HEAD
                  line_database='lines.txt', ionization_table=None,
                  bin_space='wavelength'):
-        if instrument is None and (lambda_min is None or
-                                   (dlambda is None and n_lambda is None)):
-=======
-                 line_database='lines.txt', ionization_table=None):
         if instrument is None and \
           ((lambda_min is None or lambda_max is None) or \
            (dlambda is None and n_lambda is None)):
->>>>>>> 84f87aa0
             instrument = 'COS'
             mylog.info("No parameters specified, defaulting to COS instrument.")
         elif instrument is None:
