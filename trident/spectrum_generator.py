--- conflicted
+++ resolved
@@ -140,7 +140,7 @@
                                                 "ion_balance", ionization_table)
 
     def make_spectrum(self, input_ds, lines=None,
-                      output_file=None,
+                      output_file='spectrum.h5',
                       use_peculiar_velocity=True, 
                       observing_redshift=0.0,
                       njobs="auto"):
@@ -158,7 +158,6 @@
             value of the desired line.
         output_file : optional, string
             Path for output file.  File formats are chosen based on the
-<<<<<<< HEAD
             filename extension.  ".h5" for HDF5, ".fits" for FITS,
             and everything else is ASCII.
             Default: None
@@ -169,14 +168,6 @@
             This is the value of the redshift at which the observer of this
             spectrum exists.  In most cases, this will be a redshift of 0.
             Default: 0.
-=======
-            filename extension.  ".h5" for hdf5, ".fits" for fits,
-            and everything else is ASCII.
-            Default: "spectrum.h5"
-        use_peculiar_velocity : optional, bool
-            If True, include line of sight velocity for shifting lines.
-            Default: True
->>>>>>> f872e3c1
         njobs : optional, int or "auto"
             The number of process groups into which the loop over
             absorption lines will be divided.  If set to -1, each
@@ -542,11 +533,7 @@
 
     def plot_spectrum(self, filename="spectrum.png",
                       lambda_limits=None, flux_limits=None,
-<<<<<<< HEAD
-                      title=None, label=None):
-=======
                       title=None, label=None, figsize=None):
->>>>>>> f872e3c1
         """
         Plot the spectrum from the SpectrumGenerator class.
 
