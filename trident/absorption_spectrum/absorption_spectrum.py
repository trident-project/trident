--- conflicted
+++ resolved
@@ -17,16 +17,10 @@
 from yt.utilities.on_demand_imports import _h5py as h5py
 import numpy as np
 
-<<<<<<< HEAD
-from trident.absorption_spectrum.absorption_line import \
-    tau_profile
-
-=======
 from yt.data_objects.data_containers import \
     YTDataContainer
 from yt.data_objects.static_output import \
     Dataset
->>>>>>> 494e1d26
 from yt.convenience import load
 from yt.extern.six import string_types
 from yt.funcs import get_pbar, mylog
@@ -135,11 +129,6 @@
             if dlambda is not None:
                 lambda_max = np.round(lambda_max / dlambda) * dlambda
         self.lambda_max = lambda_max
-<<<<<<< HEAD
-        self.lambda_field = YTArray(np.linspace(lambda_min, lambda_max,
-                                    self.n_lambda), "angstrom")
-        self.tau_field = None
-=======
 
         self._auto_lambda = 'auto' in [str(self.lambda_min),
                                        str(self.lambda_max)]
@@ -176,16 +165,10 @@
             self.lambda_field = \
               self._create_lambda_field(lambda_min, lambda_max, n_lambda)
 
->>>>>>> 494e1d26
         self.flux_field = None
         self.absorbers_list = None
         # a dictionary that will store spectral quantities for each index in the light ray
         self.line_observables_dict = None
-<<<<<<< HEAD
-        self.bin_width = YTQuantity((lambda_max - lambda_min) /
-                                    (n_lambda - 1), "angstrom")
-=======
->>>>>>> 494e1d26
         self.line_list = []
         self.continuum_list = []
         self.snr = 100  # default signal to noise ratio for error estimation
@@ -472,14 +455,7 @@
                 input_fields.append(feature['field_name'])
                 field_units[feature["field_name"]] = "cm**-3"
 
-<<<<<<< HEAD
-        if isinstance(input_file, str):
-            input_ds = load(input_file)
-        else:
-            input_ds = input_file
-        field_data = input_ds.all_data()
-=======
-        if isinstance(input_object, string_types):
+        if isinstance(input_object, str):
             input_ds = load(input_object)
             field_data = input_ds.all_data()
         elif isinstance(input_object, Dataset):
@@ -488,7 +464,6 @@
         elif isinstance(input_object, YTDataContainer):
             input_ds = input_object.ds
             field_data = input_object
->>>>>>> 494e1d26
 
         # temperature field required to calculate voigt profile widths
         if ('temperature' not in input_ds.derived_field_list) and \
@@ -759,11 +734,7 @@
 
             # the actual thermal width of the lines
             thermal_width = (lambda_obs * thermal_b /
-<<<<<<< HEAD
-                             speed_of_light_cgs).to("angstrom")
-=======
                              c_kms).to('angstrom')
->>>>>>> 494e1d26
 
             # Sanitize units for faster runtime of the tau_profile machinery.
             lambda_0 = line['wavelength'].d  # line's rest frame; angstroms
@@ -948,11 +919,7 @@
                 # window in the original spectrum's tau array
                 else:
                     intersect_left_index = max(left_index, 0)
-<<<<<<< HEAD
-                    intersect_right_index = min(right_index, self.n_lambda)
-=======
                     intersect_right_index = min(right_index, self.lambda_field.size)
->>>>>>> 494e1d26
                     EW_tau_deposit = EW_tau[(intersect_left_index - left_index): \
                                             (intersect_right_index - left_index)]
                     self.current_tau_field[intersect_left_index:intersect_right_index] \
