--- conflicted
+++ resolved
@@ -138,8 +138,6 @@
             raise RuntimeError(
                 'Cannot set n_lambda when setting lambda_min or lambda_max to auto.')
 
-<<<<<<< HEAD
-=======
         if dlambda is not None:
             self.bin_width = YTQuantity(dlambda, 'angstrom')
             if not self._auto_lambda:
@@ -147,7 +145,6 @@
                   self._get_field_size(self.lambda_min, self.lambda_max,
                                        self.bin_width)
 
->>>>>>> 84f87aa0
         if self._auto_lambda:
             self.lambda_field = None
         else:
