--- conflicted
+++ resolved
@@ -67,25 +67,7 @@
     configuration file and download an ion table datafile from the web.  It
     does this using user interaction from the python prompt.
     """
-<<<<<<< HEAD
-    default_dir = os.path.expanduser('~/.trident')
-=======
     default_dir = os.path.expanduser(os.path.join('~', '.trident'))
-    trident()
-    print("It appears that this is your first time using Trident.  To finalize your")
-    print("Trident installation, you must:")
-    print(" * create a `~/.trident` directory")
-    print(" * create a config.tri file in your `~/.trident` directory")
-    print(" * download an ion table file for calculating ionization fractions")
-    print("")
-    print("You can do this manually by following the installation docs, or we can")
-    print("do it automatically now if you have web access.")
-    print("")
-    print("Would you like to do this automatically? ([y]/n)")
-    value = input().rstrip()
-    if not value == '' and not value == 'y':
-        sys.exit('Instructions at http://trident.readthedocs.org/en/latest/installation.html')
->>>>>>> 87d96fdb
 
     print("")
     print("Where would you like Trident to store the ion table file?")
@@ -186,10 +168,9 @@
         parser.read(config_filename)
         ion_table_dir = parser.get('Trident', 'ion_table_dir')
         ion_table_file = parser.get('Trident', 'ion_table_file')
-<<<<<<< HEAD
         ion_table_dir = os.path.abspath(os.path.expanduser(ion_table_dir))
         ion_table_filepath = os.path.join(ion_table_dir, ion_table_file)
-    except BaseException:
+    except NoSectionError:
         if first_parse:
             config_warning()
             return
@@ -197,24 +178,6 @@
             raise NotConfiguredError("Trident not configured.  Try: trident.auto_config()")
     if not os.path.exists(ion_table_filepath):
         raise NoIonBalanceTableError("No ion balance file found in %s" % ion_table_dir)
-=======
-    except NoSectionError:
-        config_filename = create_config()
-        parser = ConfigParser()
-        parser.read(config_filename)
-        ion_table_dir = parser.get('Trident', 'ion_table_dir')
-        ion_table_file = parser.get('Trident', 'ion_table_file')
-
-    ion_table_dir = os.path.abspath(os.path.expanduser(ion_table_dir))
-    if not os.path.exists(os.path.join(ion_table_dir,
-                                       ion_table_file)):
-        print("")
-        print("No ion table data file found in %s" % ion_table_dir)
-        ion_table_file = get_datafiles(ion_table_dir)
-        parser.set('Trident', 'ion_table_file', ion_table_file)
-        with open(config_filename, 'w') as configfile:
-            parser.write(configfile)
->>>>>>> 87d96fdb
 
     # value to return depends on what was set for "variable"
     if variable is None:
