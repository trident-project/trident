--- conflicted
+++ resolved
@@ -61,16 +61,9 @@
     to_roman, \
     from_roman
 
-from utilities import \
-    print_logo
-
 # Import yt's LightRay class
 from yt.analysis_modules.cosmological_observation.api import \
     LightRay
 
-<<<<<<< HEAD
-print_logo()
-=======
 # Making installation path global
-path = trident_path()
->>>>>>> 11b337e7
+path = trident_path()