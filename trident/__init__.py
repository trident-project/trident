--- conflicted
+++ resolved
@@ -15,11 +15,7 @@
 # The full license is in the file LICENSE, distributed with this software.
 #-----------------------------------------------------------------------------
 
-<<<<<<< HEAD
-__version__ = "1.3.dev0"
-=======
 __version__ = "1.3.dev1"
->>>>>>> 778d444c
 
 # Must run import_check() before anything else is imported to avoid
 # astropy error when importing trident in trident package directory
