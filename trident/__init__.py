--- conflicted
+++ resolved
@@ -40,17 +40,15 @@
     SpectrumGenerator, \
     valid_instruments
 
-<<<<<<< HEAD
-from ray_generator import \
-    make_simple_ray, \
-    make_compound_ray
-=======
 from utilities import \
     print_logo
 
 # Import yt's LightRay class
 from yt.analysis_modules.cosmological_observation.api import \
     LightRay
->>>>>>> 6a2f3972
+
+from ray_generator import \
+    make_simple_ray, \
+    make_compound_ray
 
 print_logo()