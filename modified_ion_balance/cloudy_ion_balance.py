--- conflicted
+++ resolved
@@ -172,13 +172,6 @@
 
     fractionField = "%s_Cloudy_eq_Ion_Fraction_post" % species
     if atom == 'H' or atom == 'He':
-<<<<<<< HEAD
-        field = solarAbundance[atom] * data[fractionField] * data['density']
-    else:    
-        field = solarAbundance[atom] * data[fractionField] * \
-                data['metallicity'].in_units('Zsun') * \
-                data['density']
-=======
         if 'density' in data:
             field = solarAbundance[atom] * data[fractionField] * data['density']
         else:
@@ -192,7 +185,6 @@
             field = solarAbundance[atom] * data[fractionField] * \
                     data[('gas', 'metallicity')].in_units('Zsun') * \
                     data[('gas', 'density')]
->>>>>>> 26d4d62a
     field[field <= 0.0] = 1.e-50
     return field * to_nH
 
@@ -205,24 +197,18 @@
     z_param = Cloudy_table_store[field]['parameters'][1]
     t_param = Cloudy_table_store[field]['parameters'][2]
 
-<<<<<<< HEAD
-    data['log_nH'] = na.log10(data['density'] * to_nH)
-    data['log_nH'] = na.clip(data['log_nH'], n_param[0], n_param[-1])
-    #data['redshift'] = data.pf.current_redshift * \
-    #    na.ones(data['Density'].shape, dtype=data['Density'].dtype)
-    #data['redshift'] = na.zeros(data['Density'].shape)
-    data['log_T'] = na.log10(data['temperature'])
-=======
     if 'density' in data:
         data['log_nH'] = na.log10(data['density'] * to_nH)
     else:
         data['log_nH'] = na.log10(data[('gas', 'density')] * to_nH)
+
     data['log_nH'] = na.clip(data['log_nH'], n_param[0], n_param[-1])
+
     if 'temperature' in data:
         data['log_T'] = na.log10(data['temperature'])
     else:
         data['log_T'] = na.log10(data[('gas', 'temperature')])
->>>>>>> 26d4d62a
+
     data['log_T'] = na.clip(data['log_T'], t_param[0], t_param[-1])
 
     bds = na.array([n_param[0], n_param[-1], z_param[0], z_param[-1], 
