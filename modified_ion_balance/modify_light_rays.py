--- conflicted
+++ resolved
@@ -52,11 +52,7 @@
                            save_filename)
     
 def add_ion_fields_to_file(filename,
-<<<<<<< HEAD
-                           data_filename="../data/ion_balance/tables/cloudy_ion_balance.h5",
-=======
                            data_filename=None,
->>>>>>> 26d4d62a
                            ion_fields=None, verbose=False, save_filename=None):
     """
     This function modifies a LightRay object contained in an hdf5 file to add 
