# Example of a currently working script using trident to generate a COS
# spectrum from a Gizmo dataset.  Because the sightline passes through the
# center of the galaxy, it should produce a DLA with lots of absorption lines.
# You can get this dataset at: # http://yt-project.org/data/
#
# wget http://yt-project.org/data/FIRE_M12i_ref11.tar.gz

import yt
import trident

# Set the dataset filename, load it into yt and define the trajectory
# of the LightRay.  This uses the maximum density location as the one end of
<<<<<<< HEAD
# the ray.  Define desired spectral features to include all H, C, N, O, and 
=======
# the ray.  Define desired spectral features to include # all H, C, N, O, and
>>>>>>> 5d449dab
# Mg lines.
fn = 'FIRE_M12i_ref11/snapshot_600.hdf5'
ds = yt.load(fn)
_, c = ds.find_max(('gas', 'density'))
ray_start = c
ray_end = ds.domain_right_edge
line_list = ['H', 'C', 'N', 'O', 'Mg']

# Make a LightRay object including all necessary fields so you can add
# all H, C, N, O, and Mg fields to the resulting spectrum from your dataset.
# Save LightRay to ray.h5 and use it locally as ray object.
ray = trident.make_simple_ray(ds, start_position=ray_start,
                              end_position=ray_end, data_filename='ray.h5',
                              lines=line_list)

# Create a projection of the dataset in density along the x axis,
# overplot the trajectory of the ray, and save it.
# Note that this is using the 'gas' field type, the field aliased to the 
# particle field.
p = yt.ProjectionPlot(ds, 'x', ('gas', 'density'))
p.annotate_ray(ray, arrow=True)
p.save('projection.png')

# Now use the ray object to actually generate an absorption spectrum
# Use the settings (spectral range, LSF, and spectral resolution) for COS
# And save it as an output text file and plot it to an image.
sg = trident.SpectrumGenerator('COS')
sg.make_spectrum(ray, lines=line_list)
sg.save_spectrum('spec_raw.txt')
sg.plot_spectrum('spec_raw.png')

# "Final" spectrum with added quasar, MW background, applied line-spread
# function, and added gaussian noise (SNR=30)
sg.add_qso_spectrum()
sg.add_milky_way_foreground()
sg.apply_lsf()
sg.add_gaussian_noise(30)
sg.save_spectrum('spec_final.txt')
sg.plot_spectrum('spec_final.png')<|MERGE_RESOLUTION|>--- conflicted
+++ resolved
@@ -10,11 +10,7 @@
 
 # Set the dataset filename, load it into yt and define the trajectory
 # of the LightRay.  This uses the maximum density location as the one end of
-<<<<<<< HEAD
-# the ray.  Define desired spectral features to include all H, C, N, O, and 
-=======
-# the ray.  Define desired spectral features to include # all H, C, N, O, and
->>>>>>> 5d449dab
+# the ray.  Define desired spectral features to include all H, C, N, O, and
 # Mg lines.
 fn = 'FIRE_M12i_ref11/snapshot_600.hdf5'
 ds = yt.load(fn)
