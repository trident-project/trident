--- conflicted
+++ resolved
@@ -63,12 +63,8 @@
         'matplotlib',
         'numpy!=1.14.0',
         'requests',
-<<<<<<< HEAD
         'scipy',
-        'yt>=3.4.0',
-=======
         'yt>=3.6.0',
->>>>>>> 87d96fdb
         'yt_astro_analysis'],
       python_requires='>=3.5'
 )