--- conflicted
+++ resolved
@@ -20,15 +20,9 @@
     TRIDENT_ION_DATA=$HOME/.trident
     TRIDENT_ANSWER_DATA=$HOME/answer_test_data
     TRIDENT_CONFIG=$TRIDENT_ION_DATA/config.tri
-<<<<<<< HEAD
     YT_GOLD=4f56c4c9b534106fd45e8dfe644280755236fb5d
     YT_HEAD=yt-4.0
     TRIDENT_GOLD=test-standard-sph-viz-v3
-=======
-    YT_GOLD=953248239966
-    YT_HEAD=master
-    TRIDENT_GOLD=test-standard-v4
->>>>>>> 494e1d26
 
 before_install:
   - |
