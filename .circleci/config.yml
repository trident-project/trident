--- conflicted
+++ resolved
@@ -12,13 +12,8 @@
             echo 'TRIDENT_ANSWER_DATA=$HOME/answer_test_data' >> $BASH_ENV
             echo 'TRIDENT_CONFIG=$HOME/.trident/config.tri' >> $BASH_ENV
             echo 'YT_GOLD=8dcc2fa135dfe7a62438507066527caf5cb379c1' >> $BASH_ENV
-<<<<<<< HEAD
-            echo 'YT_HEAD=yt-4.0' >> $BASH_ENV
-            echo 'TRIDENT_GOLD=test-standard-sph-viz-v7' >> $BASH_ENV
-=======
             echo 'YT_HEAD=master' >> $BASH_ENV
             echo 'TRIDENT_GOLD=test-standard-sph-viz-v6' >> $BASH_ENV
->>>>>>> fcab04bd
             echo 'TRIDENT_HEAD=tip' >> $BASH_ENV
 
   install-dependencies:
